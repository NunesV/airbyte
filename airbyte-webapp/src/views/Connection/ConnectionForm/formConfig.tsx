import { useMemo } from "react";
import { useIntl } from "react-intl";
import * as yup from "yup";

import { DropDownRow } from "components";

import FrequencyConfig from "config/FrequencyConfig.json";
<<<<<<< HEAD
import { DestinationSyncMode, SyncMode, SyncSchema } from "core/domain/catalog";
import { Connection, ScheduleProperties } from "core/domain/connection";
import { ConnectionNamespaceDefinition, ConnectionSchedule } from "core/domain/connection";
=======
import { SyncSchema, SyncSchemaStream } from "core/domain/catalog";
>>>>>>> 120f1182
import {
  isDbtTransformation,
  isNormalizationTransformation,
  NormalizationType,
} from "core/domain/connection/operation";
import { SOURCE_NAMESPACE_TAG } from "core/domain/connector/source";
import { ValuesProps } from "hooks/services/useConnectionHook";
import { useCurrentWorkspace } from "services/workspaces/WorkspacesService";

<<<<<<< HEAD
import calculateInitialCatalog from "./calculateInitialCatalog";
=======
import {
  AirbyteStreamConfiguration,
  ConnectionSchedule,
  DestinationDefinitionSpecificationRead,
  DestinationSyncMode,
  NamespaceDefinitionType,
  OperationCreate,
  OperationRead,
  OperatorType,
  SyncMode,
  WebBackendConnectionRead,
} from "../../../core/request/AirbyteClient";
>>>>>>> 120f1182

type FormikConnectionFormValues = {
  schedule?: ConnectionSchedule | null;
  prefix: string;
  syncCatalog: SyncSchema;
  namespaceDefinition?: NamespaceDefinitionType;
  namespaceFormat: string;
  transformations?: OperationRead[];
  normalization?: NormalizationType;
};

type ConnectionFormValues = ValuesProps;

const SUPPORTED_MODES: [SyncMode, DestinationSyncMode][] = [
<<<<<<< HEAD
  [SyncMode.Incremental, DestinationSyncMode.Dedupted],
  [SyncMode.FullRefresh, DestinationSyncMode.Overwrite],
  [SyncMode.Incremental, DestinationSyncMode.Append],
  [SyncMode.FullRefresh, DestinationSyncMode.Append],
=======
  [SyncMode.full_refresh, DestinationSyncMode.overwrite],
  [SyncMode.full_refresh, DestinationSyncMode.append],
  [SyncMode.incremental, DestinationSyncMode.append],
  [SyncMode.incremental, DestinationSyncMode.append_dedup],
>>>>>>> 120f1182
];

const DEFAULT_SCHEDULE: ConnectionSchedule = {
  units: 24,
  timeUnit: "hours",
};

function useDefaultTransformation(): OperationCreate {
  const workspace = useCurrentWorkspace();
  return {
    name: "My dbt transformations",
    workspaceId: workspace.workspaceId,
    operatorConfiguration: {
      operatorType: OperatorType.dbt,
      dbt: {
        gitRepoUrl: "", // TODO: Does this need a value?
        dockerImage: "fishtownanalytics/dbt:0.19.1",
        dbtArguments: "run",
      },
    },
  };
}

const connectionValidationSchema = yup
  .object({
    schedule: yup
      .object({
        units: yup.number().required("form.empty.error"),
        timeUnit: yup.string().required("form.empty.error"),
      })
      .nullable()
      .defined("form.empty.error"),
    namespaceDefinition: yup
      .string()
      .oneOf([
        NamespaceDefinitionType.source,
        NamespaceDefinitionType.destination,
        NamespaceDefinitionType.customformat,
      ])
      .required("form.empty.error"),
    namespaceFormat: yup.string().when("namespaceDefinition", {
      is: NamespaceDefinitionType.customformat,
      then: yup.string().required("form.empty.error"),
    }),
    prefix: yup.string(),
    syncCatalog: yup.object({
      streams: yup.array().of(
        yup.object({
          id: yup
            .string()
            // This is required to get rid of id fields we are using to detect stream for edition
            .when("$isRequest", (isRequest: boolean, schema: yup.StringSchema) =>
              isRequest ? schema.strip(true) : schema
            ),
          stream: yup.object(),
          config: yup
            .object({
              selected: yup.boolean(),
              syncMode: yup.string(),
              destinationSyncMode: yup.string(),
              primaryKey: yup.array().of(yup.array().of(yup.string())),
              cursorField: yup.array().of(yup.string()).defined(),
            })
            .test({
              name: "connectionSchema.config.validator",
              // eslint-disable-next-line no-template-curly-in-string
              message: "${path} is wrong",
              test: function (value) {
                if (!value.selected) {
                  return true;
                }
                if (DestinationSyncMode.append_dedup === value.destinationSyncMode) {
                  // it's possible that primaryKey array is always present
                  // however yup couldn't determine type correctly even with .required() call
                  if (value.primaryKey?.length === 0) {
                    return this.createError({
                      message: "connectionForm.primaryKey.required",
                      path: `schema.streams[${this.parent.id}].config.primaryKey`,
                    });
                  }
                }

                if (SyncMode.incremental === value.syncMode) {
                  if (
                    !this.parent.stream.sourceDefinedCursor &&
                    // it's possible that cursorField array is always present
                    // however yup couldn't determine type correctly even with .required() call
                    value.cursorField?.length === 0
                  ) {
                    return this.createError({
                      message: "connectionForm.cursorField.required",
                      path: `schema.streams[${this.parent.id}].config.cursorField`,
                    });
                  }
                }
                return true;
              },
            }),
        })
      ),
    }),
  })
  .noUnknown();

/**
 * Returns {@link Operation}[]
 *
 * Maps UI representation of Transformation and Normalization
 * into API's {@link Operation} representation.
 *
 * Always puts normalization as first operation
 * @param values
 * @param initialOperations
 * @param workspaceId
 */
function mapFormPropsToOperation(
  values: {
    transformations?: OperationRead[];
    normalization?: NormalizationType;
  },
  initialOperations: OperationRead[] = [],
  workspaceId: string
): OperationCreate[] {
  const newOperations: OperationCreate[] = [];

  if (values.normalization) {
    if (values.normalization !== NormalizationType.raw) {
      const normalizationOperation = initialOperations.find(isNormalizationTransformation);

      if (normalizationOperation) {
        newOperations.push(normalizationOperation);
      } else {
        newOperations.push({
          name: "Normalization",
          workspaceId,
          operatorConfiguration: {
            operatorType: OperatorType.normalization,
            normalization: {
              option: values.normalization,
            },
          },
        });
      }
    }
  }

  if (values.transformations) {
    newOperations.push(...values.transformations);
  }

  return newOperations;
}

<<<<<<< HEAD
const getInitialTransformations = (operations: Operation[]): Transformation[] => operations.filter(isDbtTransformation);

const getInitialNormalization = (operations: Operation[], isEditMode?: boolean): NormalizationType => {
  let initialNormalization =
    operations.find(isNormalizationTransformation)?.operatorConfiguration?.normalization?.option;
=======
function getDefaultCursorField(streamNode: SyncSchemaStream) {
  if (streamNode.stream?.defaultCursorField?.length) {
    return streamNode.stream.defaultCursorField;
  }
  return streamNode.config?.cursorField;
}

const useInitialSchema = (schema: SyncSchema): SyncSchema =>
  useMemo<SyncSchema>(
    () => ({
      streams: schema.streams.map<SyncSchemaStream>((apiNode, id) => {
        const nodeWithId: SyncSchemaStream = { ...apiNode, id: id.toString() };

        // If the value in supportedSyncModes is empty assume the only supported sync mode is FULL_REFRESH.
        // Otherwise, it supports whatever sync modes are present.
        const streamNode = nodeWithId.stream?.supportedSyncModes?.length
          ? nodeWithId
          : setIn(nodeWithId, "stream.supportedSyncModes", [SyncMode.full_refresh]);

        // If syncMode isn't null - don't change item
        if (streamNode.config.syncMode) {
          return streamNode;
        }

        const updateStreamConfig = (config: Partial<AirbyteStreamConfiguration>): SyncSchemaStream => ({
          ...streamNode,
          config: { ...streamNode.config, ...config },
        });

        const supportedSyncModes = streamNode.stream.supportedSyncModes;

        // Prefer INCREMENTAL sync mode over other sync modes
        if (supportedSyncModes.includes(SyncMode.incremental)) {
          return updateStreamConfig({
            cursorField: streamNode.config.cursorField.length
              ? streamNode.config.cursorField
              : getDefaultCursorField(streamNode),
            syncMode: SyncMode.incremental,
          });
        }

        // If source don't support INCREMENTAL and FULL_REFRESH - set first value from supportedSyncModes list
        return updateStreamConfig({
          syncMode: streamNode.stream.supportedSyncModes[0],
        });
      }),
    }),
    [schema.streams]
  );

const getInitialTransformations = (operations?: OperationCreate[]): OperationRead[] =>
  operations?.filter(isDbtTransformation) ?? [];
>>>>>>> 120f1182

const getInitialNormalization = (
  operations?: (OperationRead | OperationCreate)[],
  isEditMode?: boolean
): NormalizationType => {
  const initialNormalization =
    operations?.find(isNormalizationTransformation)?.operatorConfiguration?.normalization?.option;

  return initialNormalization
    ? NormalizationType[initialNormalization]
    : isEditMode
    ? NormalizationType.raw
    : NormalizationType.basic;
};

const useInitialValues = (
  connection:
    | WebBackendConnectionRead
    | (Partial<WebBackendConnectionRead> & Pick<WebBackendConnectionRead, "syncCatalog" | "source" | "destination">),
  destDefinition: DestinationDefinitionSpecificationRead,
  isEditMode?: boolean
): FormikConnectionFormValues => {
  const initialSchema = useMemo(
    () => calculateInitialCatalog(connection.syncCatalog, destDefinition.supportedDestinationSyncModes, isEditMode),
    [connection.syncCatalog, destDefinition, isEditMode]
  );

  return useMemo(() => {
    const initialValues: FormikConnectionFormValues = {
      syncCatalog: initialSchema,
      schedule: connection.schedule !== undefined ? connection.schedule : DEFAULT_SCHEDULE,
      prefix: connection.prefix || "",
      namespaceDefinition: connection.namespaceDefinition || NamespaceDefinitionType.source,
      namespaceFormat: connection.namespaceFormat ?? SOURCE_NAMESPACE_TAG,
    };

    const operations = connection.operations ?? [];

    if (destDefinition.supportsDbt) {
      initialValues.transformations = getInitialTransformations(operations);
    }

    if (destDefinition.supportsNormalization) {
      initialValues.normalization = getInitialNormalization(operations, isEditMode);
    }

    return initialValues;
  }, [initialSchema, connection, isEditMode, destDefinition]);
};

const useFrequencyDropdownData = (): DropDownRow.IDataItem[] => {
  const { formatMessage } = useIntl();

  return useMemo(
    () =>
      FrequencyConfig.map((item) => ({
        value: item.config,
        label:
          item.config === null
            ? item.text
            : formatMessage(
                {
                  id: "form.every",
                },
                {
                  value: item.simpleText || item.text,
                }
              ),
      })),
    [formatMessage]
  );
};

export type { ConnectionFormValues, FormikConnectionFormValues };
export {
  connectionValidationSchema,
  useInitialValues,
  useFrequencyDropdownData,
  mapFormPropsToOperation,
  SUPPORTED_MODES,
  useDefaultTransformation,
  getInitialNormalization,
  getInitialTransformations,
};<|MERGE_RESOLUTION|>--- conflicted
+++ resolved
@@ -5,13 +5,10 @@
 import { DropDownRow } from "components";
 
 import FrequencyConfig from "config/FrequencyConfig.json";
-<<<<<<< HEAD
 import { DestinationSyncMode, SyncMode, SyncSchema } from "core/domain/catalog";
 import { Connection, ScheduleProperties } from "core/domain/connection";
 import { ConnectionNamespaceDefinition, ConnectionSchedule } from "core/domain/connection";
-=======
 import { SyncSchema, SyncSchemaStream } from "core/domain/catalog";
->>>>>>> 120f1182
 import {
   isDbtTransformation,
   isNormalizationTransformation,
@@ -21,9 +18,8 @@
 import { ValuesProps } from "hooks/services/useConnectionHook";
 import { useCurrentWorkspace } from "services/workspaces/WorkspacesService";
 
-<<<<<<< HEAD
 import calculateInitialCatalog from "./calculateInitialCatalog";
-=======
+
 import {
   AirbyteStreamConfiguration,
   ConnectionSchedule,
@@ -36,7 +32,6 @@
   SyncMode,
   WebBackendConnectionRead,
 } from "../../../core/request/AirbyteClient";
->>>>>>> 120f1182
 
 type FormikConnectionFormValues = {
   schedule?: ConnectionSchedule | null;
@@ -51,17 +46,10 @@
 type ConnectionFormValues = ValuesProps;
 
 const SUPPORTED_MODES: [SyncMode, DestinationSyncMode][] = [
-<<<<<<< HEAD
-  [SyncMode.Incremental, DestinationSyncMode.Dedupted],
-  [SyncMode.FullRefresh, DestinationSyncMode.Overwrite],
-  [SyncMode.Incremental, DestinationSyncMode.Append],
-  [SyncMode.FullRefresh, DestinationSyncMode.Append],
-=======
+  [SyncMode.incremental, DestinationSyncMode.append_dedup],
   [SyncMode.full_refresh, DestinationSyncMode.overwrite],
+  [SyncMode.incremental, DestinationSyncMode.append],
   [SyncMode.full_refresh, DestinationSyncMode.append],
-  [SyncMode.incremental, DestinationSyncMode.append],
-  [SyncMode.incremental, DestinationSyncMode.append_dedup],
->>>>>>> 120f1182
 ];
 
 const DEFAULT_SCHEDULE: ConnectionSchedule = {
@@ -215,66 +203,8 @@
   return newOperations;
 }
 
-<<<<<<< HEAD
-const getInitialTransformations = (operations: Operation[]): Transformation[] => operations.filter(isDbtTransformation);
-
-const getInitialNormalization = (operations: Operation[], isEditMode?: boolean): NormalizationType => {
-  let initialNormalization =
-    operations.find(isNormalizationTransformation)?.operatorConfiguration?.normalization?.option;
-=======
-function getDefaultCursorField(streamNode: SyncSchemaStream) {
-  if (streamNode.stream?.defaultCursorField?.length) {
-    return streamNode.stream.defaultCursorField;
-  }
-  return streamNode.config?.cursorField;
-}
-
-const useInitialSchema = (schema: SyncSchema): SyncSchema =>
-  useMemo<SyncSchema>(
-    () => ({
-      streams: schema.streams.map<SyncSchemaStream>((apiNode, id) => {
-        const nodeWithId: SyncSchemaStream = { ...apiNode, id: id.toString() };
-
-        // If the value in supportedSyncModes is empty assume the only supported sync mode is FULL_REFRESH.
-        // Otherwise, it supports whatever sync modes are present.
-        const streamNode = nodeWithId.stream?.supportedSyncModes?.length
-          ? nodeWithId
-          : setIn(nodeWithId, "stream.supportedSyncModes", [SyncMode.full_refresh]);
-
-        // If syncMode isn't null - don't change item
-        if (streamNode.config.syncMode) {
-          return streamNode;
-        }
-
-        const updateStreamConfig = (config: Partial<AirbyteStreamConfiguration>): SyncSchemaStream => ({
-          ...streamNode,
-          config: { ...streamNode.config, ...config },
-        });
-
-        const supportedSyncModes = streamNode.stream.supportedSyncModes;
-
-        // Prefer INCREMENTAL sync mode over other sync modes
-        if (supportedSyncModes.includes(SyncMode.incremental)) {
-          return updateStreamConfig({
-            cursorField: streamNode.config.cursorField.length
-              ? streamNode.config.cursorField
-              : getDefaultCursorField(streamNode),
-            syncMode: SyncMode.incremental,
-          });
-        }
-
-        // If source don't support INCREMENTAL and FULL_REFRESH - set first value from supportedSyncModes list
-        return updateStreamConfig({
-          syncMode: streamNode.stream.supportedSyncModes[0],
-        });
-      }),
-    }),
-    [schema.streams]
-  );
-
-const getInitialTransformations = (operations?: OperationCreate[]): OperationRead[] =>
+const getInitialTransformations = (operations: Operation[]): Transformation[] =>
   operations?.filter(isDbtTransformation) ?? [];
->>>>>>> 120f1182
 
 const getInitialNormalization = (
   operations?: (OperationRead | OperationCreate)[],
