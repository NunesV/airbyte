import { useMutation, useQueryClient } from "react-query";
import { useCallback, useEffect, useState } from "react";

import { Connection, ConnectionConfiguration } from "core/domain/connection";
import { useAnalyticsService } from "hooks/services/Analytics/useAnalyticsService";
import { Source } from "core/domain/connector";
import { useConfig } from "config";
import { useDefaultRequestMiddlewares } from "services/useDefaultRequestMiddlewares";
import { useInitService } from "services/useInitService";
import { SourceService } from "core/domain/connector/SourceService";
import { isDefined } from "utils/common";
import { SyncSchema } from "core/domain/catalog";
import { JobInfo } from "core/domain/job";

import { SCOPE_WORKSPACE } from "../../services/Scope";
import { useSuspenseQuery } from "../../services/connector/useSuspenseQuery";
import { connectionsKeys, ListConnection } from "./useConnectionHook";
import { useCurrentWorkspace } from "./useWorkspace";

export const sourcesKeys = {
  all: [SCOPE_WORKSPACE, "sources"] as const,
  lists: () => [...sourcesKeys.all, "list"] as const,
  list: (filters: string) => [...sourcesKeys.lists(), { filters }] as const,
  detail: (sourceId: string) => [...sourcesKeys.all, "details", sourceId] as const,
};

type ValuesProps = {
  name: string;
  serviceType?: string;
  connectionConfiguration?: ConnectionConfiguration;
  frequency?: string;
};

type ConnectorProps = { name: string; sourceDefinitionId: string };

function useSourceService(): SourceService {
  const config = useConfig();
  const middlewares = useDefaultRequestMiddlewares();

  return useInitService(
    () => new SourceService(config.apiUrl, middlewares),
    // eslint-disable-next-line react-hooks/exhaustive-deps
    [config]
  );
}

type SourceList = { sources: Source[] };

const useSourceList = (): SourceList => {
  const workspace = useCurrentWorkspace();
  const service = useSourceService();

<<<<<<< HEAD
  return (useQuery(sourcesKeys.lists(), () =>
    service.list(workspace.workspaceId)
  ) as QueryObserverSuccessResult<SourceList>).data;
=======
  return useSuspenseQuery(sourcesKeys.lists(), () => service.list(workspace.workspaceId));
>>>>>>> b25c0de6
};

const useGetSource = <T extends string | undefined | null>(
  sourceId: T
): T extends string ? Source : Source | undefined => {
  const service = useSourceService();

<<<<<<< HEAD
  return (useQuery(sourcesKeys.detail(sourceId ?? ""), () => service.get(sourceId ?? ""), {
    enabled: isDefined(sourceId),
  }) as QueryObserverSuccessResult<Source>).data;
=======
  return useSuspenseQuery(sourcesKeys.detail(sourceId ?? ""), () => service.get(sourceId ?? ""), {
    enabled: isDefined(sourceId),
  });
>>>>>>> b25c0de6
};

const useCreateSource = () => {
  const service = useSourceService();
  const queryClient = useQueryClient();
  const workspace = useCurrentWorkspace();

  const analyticsService = useAnalyticsService();

  return useMutation(
    async (createSourcePayload: { values: ValuesProps; sourceConnector?: ConnectorProps }) => {
      const { values, sourceConnector } = createSourcePayload;
      analyticsService.track("New Source - Action", {
        action: "Test a connector",
        connector_source: sourceConnector?.name,
        connector_source_id: sourceConnector?.sourceDefinitionId,
      });

      try {
        // Try to crete source
        const result = await service.create({
          name: values.name,
          sourceDefinitionId: sourceConnector?.sourceDefinitionId,
          workspaceId: workspace.workspaceId,
          connectionConfiguration: values.connectionConfiguration,
        });

        analyticsService.track("New Source - Action", {
          action: "Tested connector - success",
          connector_source: sourceConnector?.name,
          connector_source_id: sourceConnector?.sourceDefinitionId,
        });

        return result;
      } catch (e) {
        analyticsService.track("New Source - Action", {
          action: "Tested connector - failure",
          connector_source: sourceConnector?.name,
          connector_source_id: sourceConnector?.sourceDefinitionId,
        });
        throw e;
      }
    },
    {
      onSuccess: (data) => {
        queryClient.setQueryData(sourcesKeys.lists(), (lst: SourceList | undefined) => ({
          sources: [data, ...(lst?.sources ?? [])],
        }));
      },
    }
  );
};

const useDeleteSource = () => {
  const service = useSourceService();
  const queryClient = useQueryClient();
  const analyticsService = useAnalyticsService();

  return useMutation(
    (payload: { source: Source; connectionsWithSource: Connection[] }) => service.delete(payload.source.sourceId),
    {
      onSuccess: (_data, ctx) => {
        analyticsService.track("Source - Action", {
          action: "Delete source",
          connector_source: ctx.source.sourceName,
          connector_source_id: ctx.source.sourceDefinitionId,
        });

        queryClient.removeQueries(sourcesKeys.detail(ctx.source.sourceId));
        queryClient.setQueryData(
          sourcesKeys.lists(),
          (lst: SourceList | undefined) =>
            ({
              sources: lst?.sources.filter((conn) => conn.sourceId !== ctx.source.sourceId) ?? [],
            } as SourceList)
        );

        // To delete connections with current source from local store
        const connectionIds = ctx.connectionsWithSource.map((item) => item.connectionId);

        queryClient.setQueryData(connectionsKeys.lists(), (ls: ListConnection | undefined) => ({
          connections: ls?.connections.filter((c) => connectionIds.includes(c.connectionId)) ?? [],
        }));
      },
    }
  );
};

const useUpdateSource = () => {
  const service = useSourceService();
  const queryClient = useQueryClient();

  return useMutation(
    (updateSourcePayload: { values: ValuesProps; sourceId: string }) => {
      return service.update({
        name: updateSourcePayload.values.name,
        sourceId: updateSourcePayload.sourceId,
        connectionConfiguration: updateSourcePayload.values.connectionConfiguration,
      });
    },
    {
      onSuccess: (data) => {
        queryClient.setQueryData(sourcesKeys.detail(data.sourceId), data);
      },
    }
  );
};

const useDiscoverSchema = (
  sourceId?: string
): {
  isLoading: boolean;
  schema: SyncSchema;
  schemaErrorStatus: { status: number; response: JobInfo } | null;
  onDiscoverSchema: () => Promise<void>;
} => {
  const service = useSourceService();
  const [schema, setSchema] = useState<SyncSchema>({ streams: [] });
  const [isLoading, setIsLoading] = useState(false);
  const [schemaErrorStatus, setSchemaErrorStatus] = useState<{
    status: number;
    response: JobInfo;
  } | null>(null);

  const onDiscoverSchema = useCallback(async () => {
    setIsLoading(true);
    setSchemaErrorStatus(null);
    try {
      const data = await service.discoverSchema(sourceId || "");
      setSchema(data.catalog);
    } catch (e) {
      setSchemaErrorStatus(e);
    } finally {
      setIsLoading(false);
    }
    // eslint-disable-next-line react-hooks/exhaustive-deps
  }, [sourceId]);

  useEffect(() => {
    (async () => {
      if (sourceId) {
        await onDiscoverSchema();
      }
    })();
  }, [onDiscoverSchema, sourceId]);

  return { schemaErrorStatus, isLoading, schema, onDiscoverSchema };
};

export { useSourceList, useGetSource, useCreateSource, useDeleteSource, useUpdateSource, useDiscoverSchema };<|MERGE_RESOLUTION|>--- conflicted
+++ resolved
@@ -50,13 +50,7 @@
   const workspace = useCurrentWorkspace();
   const service = useSourceService();
 
-<<<<<<< HEAD
-  return (useQuery(sourcesKeys.lists(), () =>
-    service.list(workspace.workspaceId)
-  ) as QueryObserverSuccessResult<SourceList>).data;
-=======
   return useSuspenseQuery(sourcesKeys.lists(), () => service.list(workspace.workspaceId));
->>>>>>> b25c0de6
 };
 
 const useGetSource = <T extends string | undefined | null>(
@@ -64,15 +58,9 @@
 ): T extends string ? Source : Source | undefined => {
   const service = useSourceService();
 
-<<<<<<< HEAD
-  return (useQuery(sourcesKeys.detail(sourceId ?? ""), () => service.get(sourceId ?? ""), {
-    enabled: isDefined(sourceId),
-  }) as QueryObserverSuccessResult<Source>).data;
-=======
   return useSuspenseQuery(sourcesKeys.detail(sourceId ?? ""), () => service.get(sourceId ?? ""), {
     enabled: isDefined(sourceId),
   });
->>>>>>> b25c0de6
 };
 
 const useCreateSource = () => {
