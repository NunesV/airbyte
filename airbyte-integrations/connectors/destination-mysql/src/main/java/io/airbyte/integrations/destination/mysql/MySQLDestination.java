--- conflicted
+++ resolved
@@ -112,11 +112,7 @@
     return Jsons.jsonNode(configBuilder.build());
   }
 
-<<<<<<< HEAD
-  public static void main(String[] args) throws Exception {
-=======
   public static void main(final String[] args) throws Exception {
->>>>>>> abf01597
     final Destination destination = MySQLDestination.sshWrappedDestination();
     LOGGER.info("starting destination: {}", MySQLDestination.class);
     new IntegrationRunner(destination).run(args);
