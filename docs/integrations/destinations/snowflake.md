# Snowflake

Setting up the Snowflake destination connector involves setting up Snowflake entities (warehouse, database, schema, user, and role) in the Snowflake console, then setting up the data loading method (internal stage, AWS S3, GCS bucket, or Azure Blob Storage), and then configuring the Snowflake destination connector using the Airbyte UI.

This page describes the step-by-step process of setting up the Snowflake destination connector.

## Prerequisites

- A Snowflake account with the[ ACCOUNTADMIN](https://docs.snowflake.com/en/user-guide/security-access-control-considerations.html) role. If you don’t have an account with the `ACCOUNTADMIN` role, contact your Snowflake administrator to set one up for you.
- (Optional) An AWS, Google Cloud Storage, or Azure account.

## Step 1: Set up Airbyte-specific entities in Snowflake

To set up the Snowflake destination connector, you first need to create Airbyte-specific Snowflake entities (a warehouse, database, schema, user, and role) with the `OWNERSHIP` permission to write data into Snowflake, track costs pertaining to Airbyte, and control permissions at a granular level.

You can use the following script in a new [Snowflake worksheet](https://docs.snowflake.com/en/user-guide/ui-worksheet.html) to create the entities:

1. [Log into your Snowflake account](https://www.snowflake.com/login/).
2. Edit the following script to change the password to a more secure password and to change the names of other resources if you so desire.

    **Note:** Make sure you follow the [Snowflake identifier requirements](https://docs.snowflake.com/en/sql-reference/identifiers-syntax.html) while renaming the resources.

        -- set variables (these need to be uppercase)
        set airbyte_role = 'AIRBYTE_ROLE';
        set airbyte_username = 'AIRBYTE_USER';
        set airbyte_warehouse = 'AIRBYTE_WAREHOUSE';
        set airbyte_database = 'AIRBYTE_DATABASE';
        set airbyte_schema = 'AIRBYTE_SCHEMA';

        -- set user password
        set airbyte_password = 'password';

        begin;

        -- create Airbyte role
        use role securityadmin;
        create role if not exists identifier($airbyte_role);
        grant role identifier($airbyte_role) to role SYSADMIN;

        -- create Airbyte user
        create user if not exists identifier($airbyte_username)
        password = $airbyte_password
        default_role = $airbyte_role
        default_warehouse = $airbyte_warehouse;

        grant role identifier($airbyte_role) to user identifier($airbyte_username);

        -- change role to sysadmin for warehouse / database steps
        use role sysadmin;

        -- create Airbyte warehouse
        create warehouse if not exists identifier($airbyte_warehouse)
        warehouse_size = xsmall
        warehouse_type = standard
        auto_suspend = 60
        auto_resume = true
        initially_suspended = true;

        -- create Airbyte database
        create database if not exists identifier($airbyte_database);

        -- grant Airbyte warehouse access
        grant USAGE
        on warehouse identifier($airbyte_warehouse)
        to role identifier($airbyte_role);

        -- grant Airbyte database access
        grant OWNERSHIP
        on database identifier($airbyte_database)
        to role identifier($airbyte_role);

        commit;

        begin;

        USE DATABASE identifier($airbyte_database);

        -- create schema for Airbyte data
        CREATE SCHEMA IF NOT EXISTS identifier($airbyte_schema);

        commit;

        begin;

        -- grant Airbyte schema access
        grant OWNERSHIP
        on schema identifier($airbyte_schema)
        to role identifier($airbyte_role);

        commit;


3. Run the script using the [Worksheet page](https://docs.snowflake.com/en/user-guide/ui-worksheet.html) or [Snowlight](https://docs.snowflake.com/en/user-guide/ui-snowsight-gs.html). Make sure to select the **All Queries** checkbox.

## Step 2: Set up a data loading method

By default, Airbyte uses Snowflake’s [Internal Stage](https://docs.snowflake.com/en/user-guide/data-load-local-file-system-create-stage.html) to load data.

Make sure the database and schema have the `USAGE` privilege.

You can also store data externally using an [Amazon S3 bucket](https://docs.aws.amazon.com/AmazonS3/latest/userguide/Welcome.html), a [Google Cloud Storage (GCS) bucket](https://cloud.google.com/storage/docs/introduction), or [Azure Blob Storage](https://docs.microsoft.com/en-us/azure/storage/blobs/).


### Using an Amazon S3 bucket

To use an Amazon S3 bucket, [create a new Amazon S3 bucket](https://docs.aws.amazon.com/AmazonS3/latest/userguide/create-bucket-overview.html) with read/write access for Airbyte to stage data to Snowflake.


### Using a Google Cloud Storage (GCS) bucket

To use a GCS bucket:

1. Navigate to the Google Cloud Console and [create a new GCS bucket](https://cloud.google.com/storage/docs/creating-buckets) with read/write access for Airbyte to stage data to Snowflake.
2. [Generate a JSON key](https://cloud.google.com/iam/docs/creating-managing-service-account-keys#creating_service_account_keys) for your service account.
3. Edit the following script to replace `AIRBYTE_ROLE` with the role you used for Airbyte's Snowflake configuration and `YOURBUCKETNAME` with your GCS bucket name.
    ```text
    create storage INTEGRATION gcs_airbyte_integration
      TYPE = EXTERNAL_STAGE
      STORAGE_PROVIDER = GCS
      ENABLED = TRUE
      STORAGE_ALLOWED_LOCATIONS = ('gcs://YOURBUCKETNAME');

    create stage gcs_airbyte_stage
      url = 'gcs://YOURBUCKETNAME'
      storage_integration = gcs_airbyte_integration;

    GRANT USAGE ON integration gcs_airbyte_integration TO ROLE AIRBYTE_ROLE;
    GRANT USAGE ON stage gcs_airbyte_stage TO ROLE AIRBYTE_ROLE;

    DESC STORAGE INTEGRATION gcs_airbyte_integration;
    ```
    The final query should show a `STORAGE_GCP_SERVICE_ACCOUNT` property with an email as the property value. Add read/write permissions to your bucket with that email.

4. Navigate to the Snowflake UI and run the script as a [Snowflake account admin](https://docs.snowflake.com/en/user-guide/security-access-control-considerations.html) using the [Worksheet page](https://docs.snowflake.com/en/user-guide/ui-worksheet.html) or [Snowlight](https://docs.snowflake.com/en/user-guide/ui-snowsight-gs.html).

### Using Azure Blob Storage

To use Azure Blob Storage, you will need to [create a storage account](https://docs.microsoft.com/en-us/azure/storage/common/storage-account-create?tabs=azure-portal) and [container](https://docs.microsoft.com/en-us/rest/api/storageservices/create-container), and provide a [SAS Token](https://docs.snowflake.com/en/user-guide/data-load-azure-config.html#option-2-generating-a-sas-token) to access the container. We recommend creating a dedicated container for Airbyte to stage data to Snowflake. Airbyte needs read/write access to interact with this container.


## Step 3: Set up Snowflake as a destination in Airbyte

Navigate to the Airbyte UI to set up Snowflake as a destination. You'll need the following information to configure the Snowflake destination:

#### There are 2 way ways of oauth supported: login\pass and oauth2.

### Login and Password
| Field | Description |
|---|---|
| [Host](https://docs.snowflake.com/en/user-guide/admin-account-identifier.html) | The host domain of the snowflake instance (must include the account, region, cloud environment, and end with snowflakecomputing.com). Example: `accountname.us-east-2.aws.snowflakecomputing.com` |
| [Role](https://docs.snowflake.com/en/user-guide/security-access-control-overview.html#roles) | The role you created in Step 1 for Airbyte to access Snowflake. Example: `AIRBYTE_ROLE` |
| [Warehouse](https://docs.snowflake.com/en/user-guide/warehouses-overview.html#overview-of-warehouses) | The warehouse you created in Step 1 for Airbyte to sync data into. Example: `AIRBYTE_WAREHOUSE` |
| [Database](https://docs.snowflake.com/en/sql-reference/ddl-database.html#database-schema-share-ddl) | The database you created in Step 1 for Airbyte to sync data into. Example: `AIRBYTE_DATABASE` |
| [Schema](https://docs.snowflake.com/en/sql-reference/ddl-database.html#database-schema-share-ddl) | The default schema used as the target schema for all statements issued from the connection that do not explicitly specify a schema name.  |
| Username | The username you created in Step 1 to allow Airbyte to access the database. Example: `AIRBYTE_USER` |
| Password | The password associated with the username. |
| [JDBC URL Params](https://docs.snowflake.com/en/user-guide/jdbc-parameters.html) (Optional) | Additional properties to pass to the JDBC URL string when connecting to the database formatted as `key=value` pairs separated by the symbol `&`. Example: `key1=value1&key2=value2&key3=value3` |


### OAuth 2.0
Field | Description |
|---|---|
| [Host](https://docs.snowflake.com/en/user-guide/admin-account-identifier.html) | The host domain of the snowflake instance (must include the account, region, cloud environment, and end with snowflakecomputing.com). Example: `accountname.us-east-2.aws.snowflakecomputing.com` |
| [Role](https://docs.snowflake.com/en/user-guide/security-access-control-overview.html#roles) | The role you created in Step 1 for Airbyte to access Snowflake. Example: `AIRBYTE_ROLE` |
| [Warehouse](https://docs.snowflake.com/en/user-guide/warehouses-overview.html#overview-of-warehouses) | The warehouse you created in Step 1 for Airbyte to sync data into. Example: `AIRBYTE_WAREHOUSE` |
| [Database](https://docs.snowflake.com/en/sql-reference/ddl-database.html#database-schema-share-ddl) | The database you created in Step 1 for Airbyte to sync data into. Example: `AIRBYTE_DATABASE` |
| [Schema](https://docs.snowflake.com/en/sql-reference/ddl-database.html#database-schema-share-ddl) | The default schema used as the target schema for all statements issued from the connection that do not explicitly specify a schema name.  |
| Username | The username you created in Step 1 to allow Airbyte to access the database. Example: `AIRBYTE_USER` |
| OAuth2 | The Login name and password to obtain auth token. |
| [JDBC URL Params](https://docs.snowflake.com/en/user-guide/jdbc-parameters.html) (Optional) | Additional properties to pass to the JDBC URL string when connecting to the database formatted as `key=value` pairs separated by the symbol `&`. Example: `key1=value1&key2=value2&key3=value3` |


To use AWS S3 as the cloud storage, enter the information for the S3 bucket you created in Step 2:

| Field | Description |
|---|---|
| S3 Bucket Name | The name of the staging S3 bucket (Example: `airbyte.staging`). Airbyte will write files to this bucket and read them via statements on Snowflake.  |
| S3 Bucket Region | The S3 staging bucket region used. |
| S3 Key Id *  | The Access Key ID granting access to the S3 staging bucket. Airbyte requires Read and Write permissions for the bucket.  |
| S3 Access Key *  | The corresponding secret to the S3 Key ID. |
| Stream Part Size (Optional) | Increase this if syncing tables larger than 100GB. Files are streamed to S3 in parts. This determines the size of each part, in MBs. As S3 has a limit of 10,000 parts per file, part size affects the table size. This is 10MB by default, resulting in a default limit of 100GB tables. <br/>Note, a larger part size will result in larger memory requirements. A rule of thumb is to multiply the part size by 10 to get the memory requirement. Modify this with care. (e.g. 5)  |
| Purge Staging Files and Tables | Determines whether to delete the staging files from S3 after completing the sync. Specifically, the connector will create CSV files named `bucketPath/namespace/streamName/syncDate_epochMillis_randomUuid.csv` containing three columns (`ab_id`, `data`, `emitted_at`). Normally these files are deleted after sync; if you want to keep them for other purposes, set `purge_staging_data` to false. |
| Encryption | Whether files on S3 are encrypted. You probably don't need to enable this, but it can provide an additional layer of security if you are sharing your data storage with other applications. If you do use encryption, you must choose between ephemeral keys (Airbyte will automatically generate a new key for each sync, and nobody but Airbyte and Snowflake will be able to read the data on S3) or providing your own key (if you have the "Purge staging files and tables" option disabled, and you want to be able to decrypt the data yourself) |

To use GCS as the cloud storage, enter the information for the GCS bucket you created in Step 2:

| Field | Description |
|---|---|
| GCP Project ID | The name of the GCP project ID for your credentials. (Example: `my-project`)  |
| GCP Bucket Name | The name of the staging GCS bucket. Airbyte will write files to this bucket and read them via statements on Snowflake. (Example: `airbyte-staging`)  |
| Google Application Credentials | The contents of the JSON key file that has read/write permissions to the staging GCS bucket. You will separately need to grant bucket access to your Snowflake GCP service account. See the [GCP docs](https://cloud.google.com/iam/docs/creating-managing-service-account-keys#creating_service_account_keys) for more information on how to generate a JSON key for your service account.  |

To use Azure Blob storage, enter the information for the storage you created in Step 2:

| Field | Description |
|---|---|
| Endpoint Domain Name | Leave default value `blob.core.windows.net` or [map a custom domain](https://docs.microsoft.com/en-us/azure/storage/blobs/storage-custom-domain-name?tabs=azure-portal) to an Azure Blob Storage endpoint. |
| Azure Blob Storage Account Name | The Azure storage account you created in Step 2. |
| Azure blob storage container (Bucket) Name | The Azure blob storage container you created in Step 2. |
| SAS Token | The SAS Token you provided in Step 2. |


## Output schema

Airbyte outputs each stream into its own table with the following columns in Snowflake:

| Airbyte field | Description | Column type |
|---|---|---|
| _airbyte_ab_id | A UUID assigned to each processed event | VARCHAR |
| _airbyte_emitted_at | A timestamp for when the event was pulled from the data source | TIMESTAMP WITH TIME ZONE |
| _airbyte_data | A JSON blob with the event data. | VARIANT |

**Note:** By default, Airbyte creates permanent tables. If you prefer transient tables, create a dedicated transient database for Airbyte. For more information, refer to[ Working with Temporary and Transient Tables](https://docs.snowflake.com/en/user-guide/tables-temp-transient.html)


## Supported sync modes

The Snowflake destination supports the following sync modes:

- [Full Refresh - Overwrite](https://docs.airbyte.com/understanding-airbyte/glossary#full-refresh-sync)
- [Full Refresh - Append](https://docs.airbyte.com/understanding-airbyte/connections/full-refresh-append)
- [Incremental Sync - Append](https://docs.airbyte.com/understanding-airbyte/connections/incremental-append)
- [Incremental Sync - Deduped History](https://docs.airbyte.com/understanding-airbyte/connections/incremental-deduped-history)

## Snowflake tutorials

Now that you have set up the Snowflake destination connector, check out the following Snowflake tutorials:

- [Build a data ingestion pipeline from Mailchimp to Snowflake](https://airbyte.com/tutorials/data-ingestion-pipeline-mailchimp-snowflake)
- [Replicate data from a PostgreSQL database to Snowflake](https://airbyte.com/tutorials/postgresql-database-to-snowflake)
- [Migrate your data from Redshift to Snowflake](https://airbyte.com/tutorials/redshift-to-snowflake)
- [Orchestrate ELT pipelines with Prefect, Airbyte and dbt](https://airbyte.com/tutorials/elt-pipeline-prefect-airbyte-dbt)


## Changelog

| Version | Date       | Pull Request                                               | Subject                                                                                                                                             |
|:--------|:-----------|:-----------------------------------------------------------|:----------------------------------------------------------------------------------------------------------------------------------------------------|
<<<<<<< HEAD
| 0.4.27  | 2022-05-18 | [\#12952](https://github.com/airbytehq/airbyte/pull/12952) | Apply buffering strategy on GCS staging |
=======
| 0.4.27  | 2022-05-17 | [12820](https://github.com/airbytehq/airbyte/pull/12820) | Improved 'check' operation performance |
>>>>>>> fc4ca004
| 0.4.26  | 2022-05-12 | [\#12805](https://github.com/airbytehq/airbyte/pull/12805) | Updated to latest base-java to emit AirbyteTraceMessages on error.                                                                                  |
| 0.4.25  | 2022-05-03 | [\#12452](https://github.com/airbytehq/airbyte/pull/12452) | Add support for encrypted staging on S3; fix the purge_staging_files option                                                                         |
| 0.4.24  | 2022-03-24 | [\#11093](https://github.com/airbytehq/airbyte/pull/11093) | Added OAuth support (Compatible with Airbyte Version 0.35.60+)                                                                                      |
| 0.4.22  | 2022-03-18 | [\#10793](https://github.com/airbytehq/airbyte/pull/10793) | Fix namespace with invalid characters                                                                                                               |
| 0.4.21  | 2022-03-18 | [\#11071](https://github.com/airbytehq/airbyte/pull/11071) | Switch to compressed on-disk buffering before staging to s3/internal stage                                                                          |
| 0.4.20  | 2022-03-14 | [\#10341](https://github.com/airbytehq/airbyte/pull/10341) | Add Azure blob staging support                                                                                                                      |
| 0.4.19  | 2022-03-11 | [10699](https://github.com/airbytehq/airbyte/pull/10699)   | Added unit tests                                                                                                                                    |
| 0.4.17  | 2022-02-25 | [10421](https://github.com/airbytehq/airbyte/pull/10421)   | Refactor JDBC parameters handling                                                                                                                   |
| 0.4.16  | 2022-02-25 | [\#10627](https://github.com/airbytehq/airbyte/pull/10627) | Add try catch to make sure all handlers are closed                                                                                                  |
| 0.4.15  | 2022-02-22 | [\#10459](https://github.com/airbytehq/airbyte/pull/10459) | Add FailureTrackingAirbyteMessageConsumer                                                                                                           |
| 0.4.14  | 2022-02-17 | [\#10394](https://github.com/airbytehq/airbyte/pull/10394) | Reduce memory footprint.                                                                                                                            |
| 0.4.13  | 2022-02-16 | [\#10212](https://github.com/airbytehq/airbyte/pull/10212) | Execute COPY command in parallel for S3 and GCS staging                                                                                             |
| 0.4.12  | 2022-02-15 | [\#10342](https://github.com/airbytehq/airbyte/pull/10342) | Use connection pool, and fix connection leak.                                                                                                       |
| 0.4.11  | 2022-02-14 | [\#9920](https://github.com/airbytehq/airbyte/pull/9920)   | Updated the size of staging files for S3 staging. Also, added closure of S3 writers to staging files when data has been written to an staging file. |
| 0.4.10  | 2022-02-14 | [\#10297](https://github.com/airbytehq/airbyte/pull/10297) | Halve the record buffer size to reduce memory consumption.                                                                                          |
| 0.4.9   | 2022-02-14 | [\#10256](https://github.com/airbytehq/airbyte/pull/10256) | Add `ExitOnOutOfMemoryError` JVM flag.                                                                                                              |
| 0.4.8   | 2022-02-01 | [\#9959](https://github.com/airbytehq/airbyte/pull/9959)   | Fix null pointer exception from buffered stream consumer.                                                                                           |
| 0.4.7   | 2022-01-29 | [\#9745](https://github.com/airbytehq/airbyte/pull/9745)   | Integrate with Sentry.                                                                                                                              |
| 0.4.6   | 2022-01-28 | [#9623](https://github.com/airbytehq/airbyte/pull/9623)    | Add jdbc_url_params support for optional JDBC parameters                                                                                            |
| 0.4.5   | 2021-12-29 | [#9184](https://github.com/airbytehq/airbyte/pull/9184)    | Update connector fields title/description                                                                                                           |
| 0.4.4   | 2022-01-24 | [#9743](https://github.com/airbytehq/airbyte/pull/9743)    | Fixed bug with dashes in schema name                                                                                                                |
| 0.4.3   | 2022-01-20 | [#9531](https://github.com/airbytehq/airbyte/pull/9531)    | Start using new S3StreamCopier and expose the purgeStagingData option                                                                               |
| 0.4.2   | 2022-01-10 | [#9141](https://github.com/airbytehq/airbyte/pull/9141)    | Fixed duplicate rows on retries                                                                                                                     |
| 0.4.1   | 2021-01-06 | [#9311](https://github.com/airbytehq/airbyte/pull/9311)    | Update сreating schema during check                                                                                                                 |
| 0.4.0   | 2021-12-27 | [#9063](https://github.com/airbytehq/airbyte/pull/9063)    | Updated normalization to produce permanent tables                                                                                                   |
| 0.3.24  | 2021-12-23 | [#8869](https://github.com/airbytehq/airbyte/pull/8869)    | Changed staging approach to Byte-Buffered                                                                                                           |
| 0.3.23  | 2021-12-22 | [#9039](https://github.com/airbytehq/airbyte/pull/9039)    | Added part_size configuration in UI for S3 loading method                                                                                           |
| 0.3.22  | 2021-12-21 | [#9006](https://github.com/airbytehq/airbyte/pull/9006)    | Updated jdbc schema naming to follow Snowflake Naming Conventions                                                                                   |
| 0.3.21  | 2021-12-15 | [#8781](https://github.com/airbytehq/airbyte/pull/8781)    | Updated check method to verify permissions to create/drop stage for internal staging; compatibility fix for Java 17                                 |
| 0.3.20  | 2021-12-10 | [#8562](https://github.com/airbytehq/airbyte/pull/8562)    | Moving classes around for better dependency management; compatibility fix for Java 17                                                               |
| 0.3.19  | 2021-12-06 | [#8528](https://github.com/airbytehq/airbyte/pull/8528)    | Set Internal Staging as default choice                                                                                                              |
| 0.3.18  | 2021-11-26 | [#8253](https://github.com/airbytehq/airbyte/pull/8253)    | Snowflake Internal Staging Support                                                                                                                  |
| 0.3.17  | 2021-11-08 | [#7719](https://github.com/airbytehq/airbyte/pull/7719)    | Improve handling of wide rows by buffering records based on their byte size rather than their count                                                 |
| 0.3.15  | 2021-10-11 | [#6949](https://github.com/airbytehq/airbyte/pull/6949)    | Each stream was split into files of 10,000 records each for copying using S3 or GCS                                                                 |
| 0.3.14  | 2021-09-08 | [#5924](https://github.com/airbytehq/airbyte/pull/5924)    | Fixed AWS S3 Staging COPY is writing records from different table in the same raw table                                                             |
| 0.3.13  | 2021-09-01 | [#5784](https://github.com/airbytehq/airbyte/pull/5784)    | Updated query timeout from 30 minutes to 3 hours                                                                                                    |
| 0.3.12  | 2021-07-30 | [#5125](https://github.com/airbytehq/airbyte/pull/5125)    | Enable `additionalPropertities` in spec.json                                                                                                        |
| 0.3.11  | 2021-07-21 | [#3555](https://github.com/airbytehq/airbyte/pull/3555)    | Partial Success in BufferedStreamConsumer                                                                                                           |
| 0.3.10  | 2021-07-12 | [#4713](https://github.com/airbytehq/airbyte/pull/4713)    | Tag traffic with `airbyte` label to enable optimization opportunities from Snowflake                                                                |<|MERGE_RESOLUTION|>--- conflicted
+++ resolved
@@ -236,11 +236,8 @@
 
 | Version | Date       | Pull Request                                               | Subject                                                                                                                                             |
 |:--------|:-----------|:-----------------------------------------------------------|:----------------------------------------------------------------------------------------------------------------------------------------------------|
-<<<<<<< HEAD
-| 0.4.27  | 2022-05-18 | [\#12952](https://github.com/airbytehq/airbyte/pull/12952) | Apply buffering strategy on GCS staging |
-=======
+| 0.4.28  | 2022-05-18 | [\#12952](https://github.com/airbytehq/airbyte/pull/12952) | Apply buffering strategy on GCS staging |
 | 0.4.27  | 2022-05-17 | [12820](https://github.com/airbytehq/airbyte/pull/12820) | Improved 'check' operation performance |
->>>>>>> fc4ca004
 | 0.4.26  | 2022-05-12 | [\#12805](https://github.com/airbytehq/airbyte/pull/12805) | Updated to latest base-java to emit AirbyteTraceMessages on error.                                                                                  |
 | 0.4.25  | 2022-05-03 | [\#12452](https://github.com/airbytehq/airbyte/pull/12452) | Add support for encrypted staging on S3; fix the purge_staging_files option                                                                         |
 | 0.4.24  | 2022-03-24 | [\#11093](https://github.com/airbytehq/airbyte/pull/11093) | Added OAuth support (Compatible with Airbyte Version 0.35.60+)                                                                                      |
