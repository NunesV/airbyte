# Snowflake

Setting up the Snowflake destination connector involves setting up Snowflake entities (warehouse, database, schema, user, and role) in the Snowflake console, then setting up the data loading method (internal stage, AWS S3, GCS bucket, or Azure Blob Storage), and then configuring the Snowflake destination connector using the Airbyte UI.  

This page describes the step-by-step process of setting up the Snowflake destination connector.

## Prerequisites

- A Snowflake account with the[ ACCOUNTADMIN](https://docs.snowflake.com/en/user-guide/security-access-control-considerations.html) role. If you don’t have an account with the `ACCOUNTADMIN` role, contact your Snowflake administrator to set one up for you.
- (Optional) An AWS, Google Cloud Storage, or Azure account.

## Step 1: Set up Airbyte-specific entities in Snowflake

To set up the Snowflake destination connector, you first need to create Airbyte-specific Snowflake entities (a warehouse, database, schema, user, and role) with the `OWNERSHIP` permission to write data into Snowflake, track costs pertaining to Airbyte, and control permissions at a granular level.

You can use the following script in a new [Snowflake worksheet](https://docs.snowflake.com/en/user-guide/ui-worksheet.html) to create the entities:

1. [Log into your Snowflake account](https://www.snowflake.com/login/). 
2. Edit the following script to change the password to a more secure password and to change the names of other resources if you so desire.

    **Note:** Make sure you follow the [Snowflake identifier requirements](https://docs.snowflake.com/en/sql-reference/identifiers-syntax.html) while renaming the resources.
    
        -- set variables (these need to be uppercase)
        set airbyte_role = 'AIRBYTE_ROLE';
        set airbyte_username = 'AIRBYTE_USER';
        set airbyte_warehouse = 'AIRBYTE_WAREHOUSE';
        set airbyte_database = 'AIRBYTE_DATABASE';
        set airbyte_schema = 'AIRBYTE_SCHEMA';

        -- set user password
        set airbyte_password = 'password';

        begin;

        -- create Airbyte role
        use role securityadmin;
        create role if not exists identifier($airbyte_role);
        grant role identifier($airbyte_role) to role SYSADMIN;

        -- create Airbyte user
        create user if not exists identifier($airbyte_username)
        password = $airbyte_password
        default_role = $airbyte_role
        default_warehouse = $airbyte_warehouse;

        grant role identifier($airbyte_role) to user identifier($airbyte_username);

        -- change role to sysadmin for warehouse / database steps
        use role sysadmin;

        -- create Airbyte warehouse
        create warehouse if not exists identifier($airbyte_warehouse)
        warehouse_size = xsmall
        warehouse_type = standard
        auto_suspend = 60
        auto_resume = true
        initially_suspended = true;

        -- create Airbyte database
        create database if not exists identifier($airbyte_database);

        -- grant Airbyte warehouse access
        grant USAGE
        on warehouse identifier($airbyte_warehouse)
        to role identifier($airbyte_role);

        -- grant Airbyte database access
        grant OWNERSHIP
        on database identifier($airbyte_database)
        to role identifier($airbyte_role);

        commit;

        begin;

        USE DATABASE identifier($airbyte_database);

        -- create schema for Airbyte data
        CREATE SCHEMA IF NOT EXISTS identifier($airbyte_schema);

        commit;

        begin;

        -- grant Airbyte schema access
        grant OWNERSHIP
        on schema identifier($airbyte_schema)
        to role identifier($airbyte_role);

        commit;
        

3. Run the script using the [Worksheet page](https://docs.snowflake.com/en/user-guide/ui-worksheet.html) or [Snowlight](https://docs.snowflake.com/en/user-guide/ui-snowsight-gs.html). Make sure to select the **All Queries** checkbox.

## Step 2: Set up a data loading method

By default, Airbyte uses Snowflake’s [Internal Stage](https://docs.snowflake.com/en/user-guide/data-load-local-file-system-create-stage.html) to load data.

Make sure the database and schema have the `USAGE` privilege.

You can also store data externally using an [Amazon S3 bucket](https://docs.aws.amazon.com/AmazonS3/latest/userguide/Welcome.html), a [Google Cloud Storage (GCS) bucket](https://cloud.google.com/storage/docs/introduction), or [Azure Blob Storage](https://docs.microsoft.com/en-us/azure/storage/blobs/).


### Using an Amazon S3 bucket

To use an Amazon S3 bucket, [create a new Amazon S3 bucket](https://docs.aws.amazon.com/AmazonS3/latest/userguide/create-bucket-overview.html) with read/write access for Airbyte to stage data to Snowflake. 


### Using a Google Cloud Storage (GCS) bucket

To use a GCS bucket:

1. Navigate to the Google Cloud Console and [create a new GCS bucket](https://cloud.google.com/storage/docs/creating-buckets) with read/write access for Airbyte to stage data to Snowflake.
2. [Generate a JSON key](https://cloud.google.com/iam/docs/creating-managing-service-account-keys#creating_service_account_keys) for your service account. 
3. Edit the following script to replace `AIRBYTE_ROLE` with the role you used for Airbyte's Snowflake configuration and `YOURBUCKETNAME` with your GCS bucket name.
    ```text
    create storage INTEGRATION gcs_airbyte_integration
      TYPE = EXTERNAL_STAGE
      STORAGE_PROVIDER = GCS
      ENABLED = TRUE
      STORAGE_ALLOWED_LOCATIONS = ('gcs://YOURBUCKETNAME');

    create stage gcs_airbyte_stage
      url = 'gcs://YOURBUCKETNAME'
      storage_integration = gcs_airbyte_integration;

    GRANT USAGE ON integration gcs_airbyte_integration TO ROLE AIRBYTE_ROLE;
    GRANT USAGE ON stage gcs_airbyte_stage TO ROLE AIRBYTE_ROLE;

    DESC STORAGE INTEGRATION gcs_airbyte_integration;
    ```
    The final query should show a `STORAGE_GCP_SERVICE_ACCOUNT` property with an email as the property value. Add read/write permissions to your bucket with that email.
    
4. Navigate to the Snowflake UI and run the script as a [Snowflake account admin](https://docs.snowflake.com/en/user-guide/security-access-control-considerations.html) using the [Worksheet page](https://docs.snowflake.com/en/user-guide/ui-worksheet.html) or [Snowlight](https://docs.snowflake.com/en/user-guide/ui-snowsight-gs.html).

### Using Azure Blob Storage

To use Azure Blob Storage, you will need to [create a storage account](https://docs.microsoft.com/en-us/azure/storage/common/storage-account-create?tabs=azure-portal) and [container](https://docs.microsoft.com/en-us/rest/api/storageservices/create-container), and provide a [SAS Token](https://docs.snowflake.com/en/user-guide/data-load-azure-config.html#option-2-generating-a-sas-token) to access the container. We recommend creating a dedicated container for Airbyte to stage data to Snowflake. Airbyte needs read/write access to interact with this container.


## Step 3: Set up Snowflake as a destination in Airbyte

Navigate to the Airbyte UI to set up Snowflake as a destination. You'll need the following information to configure the Snowflake destination:

| Field | Description |
|---|---|
| [Host](https://docs.snowflake.com/en/user-guide/admin-account-identifier.html) | The host domain of the snowflake instance (must include the account, region, cloud environment, and end with snowflakecomputing.com). Example: `accountname.us-east-2.aws.snowflakecomputing.com` |
| [Role](https://docs.snowflake.com/en/user-guide/security-access-control-overview.html#roles) | The role you created in Step 1 for Airbyte to access Snowflake. Example: `AIRBYTE_ROLE` |
| [Warehouse](https://docs.snowflake.com/en/user-guide/warehouses-overview.html#overview-of-warehouses) | The warehouse you created in Step 1 for Airbyte to sync data into. Example: `AIRBYTE_WAREHOUSE` |
| [Database](https://docs.snowflake.com/en/sql-reference/ddl-database.html#database-schema-share-ddl) | The database you created in Step 1 for Airbyte to sync data into. Example: `AIRBYTE_DATABASE` |
| [Schema](https://docs.snowflake.com/en/sql-reference/ddl-database.html#database-schema-share-ddl) | The default schema used as the target schema for all statements issued from the connection that do not explicitly specify a schema name.  |
| Username | The username you created in Step 1 to allow Airbyte to access the database. Example: `AIRBYTE_USER` |
| Password | The password associated with the username. |
| [JDBC URL Params](https://docs.snowflake.com/en/user-guide/jdbc-parameters.html) (Optional) | Additional properties to pass to the JDBC URL string when connecting to the database formatted as `key=value` pairs separated by the symbol `&`. Example: `key1=value1&key2=value2&key3=value3` |

To use AWS S3 as the cloud storage, enter the information for the S3 bucket you created in Step 2:

| Field | Description |
|---|---|
| S3 Bucket Name | The name of the staging S3 bucket (Example: `airbyte.staging`). Airbyte will write files to this bucket and read them via statements on Snowflake.  |
| S3 Bucket Region | The S3 staging bucket region used. |
| S3 Key Id *  | The Access Key ID granting access to the S3 staging bucket. Airbyte requires Read and Write permissions for the bucket.  |
| S3 Access Key *  | The corresponding secret to the S3 Key ID. |
| Stream Part Size (Optional) | Increase this if syncing tables larger than 100GB. Files are streamed to S3 in parts. This determines the size of each part, in MBs. As S3 has a limit of 10,000 parts per file, part size affects the table size. This is 10MB by default, resulting in a default limit of 100GB tables. <br>Note, a larger part size will result in larger memory requirements. A rule of thumb is to multiply the part size by 10 to get the memory requirement. Modify this with care. (e.g. 5)  |
| Purge Staging Files and Tables | Determines whether to delete the staging files from S3 after completing the sync. Specifically, the connector will create CSV files named `bucketPath/namespace/streamName/syncDate_epochMillis_randomUuid.csv` containing three columns (`ab_id`, `data`, `emitted_at`). Normally these files are deleted after sync; if you want to keep them for other purposes, set `purge_staging_data` to false. |

To use GCS as the cloud storage, enter the information for the GCS bucket you created in Step 2:

| Field | Description |
|---|---|
| GCP Project ID | The name of the GCP project ID for your credentials. (Example: `my-project`)  |
| GCP Bucket Name | The name of the staging GCS bucket. Airbyte will write files to this bucket and read them via statements on Snowflake. (Example: `airbyte-staging`)  |
| Google Application Credentials | The contents of the JSON key file that has read/write permissions to the staging GCS bucket. You will separately need to grant bucket access to your Snowflake GCP service account. See the [GCP docs](https://cloud.google.com/iam/docs/creating-managing-service-account-keys#creating_service_account_keys) for more information on how to generate a JSON key for your service account.  |

To use Azure Blob storage, enter the information for the storage you created in Step 2:

| Field | Description |
|---|---|
| Endpoint Domain Name | Leave default value `blob.core.windows.net` or [map a custom domain](https://docs.microsoft.com/en-us/azure/storage/blobs/storage-custom-domain-name?tabs=azure-portal) to an Azure Blob Storage endpoint. |
| Azure Blob Storage Account Name | The Azure storage account you created in Step 2. |
| Azure blob storage container (Bucket) Name | The Azure blob storage container you created in Step 2. |
| SAS Token | The SAS Token you provided in Step 2. |


## Output schema 

Airbyte outputs each stream into its own table with the following columns in Snowflake:

| Airbyte field | Description | Column type |
|---|---|---|
| _airbyte_ab_id | A UUID assigned to each processed event | VARCHAR |
| _airbyte_emitted_at | A timestamp for when the event was pulled from the data source | TIMESTAMP WITH TIME ZONE |
| _airbyte_data | A JSON blob with the event data. | VARIANT |

**Note:** By default, Airbyte creates permanent tables. If you prefer transient tables, create a dedicated transient database for Airbyte. For more information, refer to[ Working with Temporary and Transient Tables](https://docs.snowflake.com/en/user-guide/tables-temp-transient.html)


## Supported sync modes

The Snowflake destination supports the following sync modes:

- [Full Refresh Sync](https://docs.airbyte.com/understanding-airbyte/glossary#full-refresh-sync)
- [Full Refresh - Append](https://docs.airbyte.com/understanding-airbyte/connections/full-refresh-append)
- [Incremental Sync - Append](https://docs.airbyte.com/understanding-airbyte/connections/incremental-append)
- [Incremental Sync - Deduped History](https://docs.airbyte.com/understanding-airbyte/connections/incremental-deduped-history)

## Snowflake tutorials

Now that you have set up the Snowflake destination connector, check out the following Snowflake tutorials:

- [Build a data ingestion pipeline from Mailchimp to Snowflake](https://airbyte.com/tutorials/data-ingestion-pipeline-mailchimp-snowflake)
- [Replicate data from a PostgreSQL database to Snowflake](https://airbyte.com/tutorials/postgresql-database-to-snowflake)
- [Migrate your data from Redshift to Snowflake](https://airbyte.com/tutorials/redshift-to-snowflake)
- [Orchestrate ELT pipelines with Prefect, Airbyte and dbt](https://airbyte.com/tutorials/elt-pipeline-prefect-airbyte-dbt)


## Changelog

| Version | Date       | Pull Request | Subject |
|:--------|:-----------| :-----       | :------ |
<<<<<<< HEAD
| 0.4.21  | 2022-03-18 | [\#11254](https://github.com/airbytehq/airbyte/pull/11254) | Fixed missing records during S3 staging |
=======
| 0.4.22  | 2022-03-18 | [\#10793](https://github.com/airbytehq/airbyte/pull/10793) | Fix namespace with invalid characters |
| 0.4.21  | 2022-03-18 | [\#11071](https://github.com/airbytehq/airbyte/pull/11071) | Switch to compressed on-disk buffering before staging to s3/internal stage |
>>>>>>> eeb35872
| 0.4.20  | 2022-03-14 | [\#10341](https://github.com/airbytehq/airbyte/pull/10341) | Add Azure blob staging support |
| 0.4.19  | 2022-03-11 | [10699](https://github.com/airbytehq/airbyte/pull/10699) | Added unit tests                                                                   |
| 0.4.17  | 2022-02-25 | [10421](https://github.com/airbytehq/airbyte/pull/10421) | Refactor JDBC parameters handling                                                                   |
| 0.4.16  | 2022-02-25 | [\#10627](https://github.com/airbytehq/airbyte/pull/10627) | Add try catch to make sure all handlers are closed |
| 0.4.15  | 2022-02-22 | [\#10459](https://github.com/airbytehq/airbyte/pull/10459) | Add FailureTrackingAirbyteMessageConsumer |
| 0.4.14  | 2022-02-17 | [\#10394](https://github.com/airbytehq/airbyte/pull/10394) | Reduce memory footprint. |
| 0.4.13  | 2022-02-16 | [\#10212](https://github.com/airbytehq/airbyte/pull/10212) | Execute COPY command in parallel for S3 and GCS staging |
| 0.4.12  | 2022-02-15 | [\#10342](https://github.com/airbytehq/airbyte/pull/10342) | Use connection pool, and fix connection leak. |
| 0.4.11  | 2022-02-14 | [\#9920](https://github.com/airbytehq/airbyte/pull/9920) | Updated the size of staging files for S3 staging. Also, added closure of S3 writers to staging files when data has been written to an staging file. |
| 0.4.10  | 2022-02-14 | [\#10297](https://github.com/airbytehq/airbyte/pull/10297) | Halve the record buffer size to reduce memory consumption. |
| 0.4.9   | 2022-02-14 | [\#10256](https://github.com/airbytehq/airbyte/pull/10256) | Add `ExitOnOutOfMemoryError` JVM flag. |
| 0.4.8   | 2022-02-01 | [\#9959](https://github.com/airbytehq/airbyte/pull/9959) | Fix null pointer exception from buffered stream consumer. |
| 0.4.7   | 2022-01-29 | [\#9745](https://github.com/airbytehq/airbyte/pull/9745) | Integrate with Sentry. |
| 0.4.6   | 2022-01-28 | [#9623](https://github.com/airbytehq/airbyte/pull/9623) | Add jdbc_url_params support for optional JDBC parameters |
| 0.4.5   | 2021-12-29 | [#9184](https://github.com/airbytehq/airbyte/pull/9184) | Update connector fields title/description |
| 0.4.4   | 2022-01-24 | [#9743](https://github.com/airbytehq/airbyte/pull/9743) | Fixed bug with dashes in schema name |
| 0.4.3   | 2022-01-20 | [#9531](https://github.com/airbytehq/airbyte/pull/9531) | Start using new S3StreamCopier and expose the purgeStagingData option |
| 0.4.2   | 2022-01-10 | [#9141](https://github.com/airbytehq/airbyte/pull/9141) | Fixed duplicate rows on retries |
| 0.4.1   | 2021-01-06 | [#9311](https://github.com/airbytehq/airbyte/pull/9311) | Update сreating schema during check |
| 0.4.0   | 2021-12-27 | [#9063](https://github.com/airbytehq/airbyte/pull/9063) | Updated normalization to produce permanent tables |
| 0.3.24  | 2021-12-23 | [#8869](https://github.com/airbytehq/airbyte/pull/8869) | Changed staging approach to Byte-Buffered |
| 0.3.23  | 2021-12-22 | [#9039](https://github.com/airbytehq/airbyte/pull/9039) | Added part_size configuration in UI for S3 loading method |
| 0.3.22  | 2021-12-21 | [#9006](https://github.com/airbytehq/airbyte/pull/9006) | Updated jdbc schema naming to follow Snowflake Naming Conventions |
| 0.3.21  | 2021-12-15 | [#8781](https://github.com/airbytehq/airbyte/pull/8781) | Updated check method to verify permissions to create/drop stage for internal staging; compatibility fix for Java 17 |
| 0.3.20  | 2021-12-10 | [#8562](https://github.com/airbytehq/airbyte/pull/8562) | Moving classes around for better dependency management; compatibility fix for Java 17                               |
| 0.3.19  | 2021-12-06 | [#8528](https://github.com/airbytehq/airbyte/pull/8528) | Set Internal Staging as default choice                                                                              |
| 0.3.18  | 2021-11-26 | [#8253](https://github.com/airbytehq/airbyte/pull/8253) | Snowflake Internal Staging Support                                                                                  |
| 0.3.17  | 2021-11-08 | [#7719](https://github.com/airbytehq/airbyte/pull/7719) | Improve handling of wide rows by buffering records based on their byte size rather than their count                 |
| 0.3.15  | 2021-10-11 | [#6949](https://github.com/airbytehq/airbyte/pull/6949) | Each stream was split into files of 10,000 records each for copying using S3 or GCS                                 |
| 0.3.14  | 2021-09-08 | [#5924](https://github.com/airbytehq/airbyte/pull/5924) | Fixed AWS S3 Staging COPY is writing records from different table in the same raw table                             |
| 0.3.13  | 2021-09-01 | [#5784](https://github.com/airbytehq/airbyte/pull/5784) | Updated query timeout from 30 minutes to 3 hours                                                                    |
| 0.3.12  | 2021-07-30 | [#5125](https://github.com/airbytehq/airbyte/pull/5125) | Enable `additionalPropertities` in spec.json                                                                        |
| 0.3.11  | 2021-07-21 | [#3555](https://github.com/airbytehq/airbyte/pull/3555) | Partial Success in BufferedStreamConsumer                                                                           |
| 0.3.10  | 2021-07-12 | [#4713](https://github.com/airbytehq/airbyte/pull/4713)| Tag traffic with `airbyte` label to enable optimization opportunities from Snowflake                                |<|MERGE_RESOLUTION|>--- conflicted
+++ resolved
@@ -218,12 +218,8 @@
 
 | Version | Date       | Pull Request | Subject |
 |:--------|:-----------| :-----       | :------ |
-<<<<<<< HEAD
-| 0.4.21  | 2022-03-18 | [\#11254](https://github.com/airbytehq/airbyte/pull/11254) | Fixed missing records during S3 staging |
-=======
 | 0.4.22  | 2022-03-18 | [\#10793](https://github.com/airbytehq/airbyte/pull/10793) | Fix namespace with invalid characters |
 | 0.4.21  | 2022-03-18 | [\#11071](https://github.com/airbytehq/airbyte/pull/11071) | Switch to compressed on-disk buffering before staging to s3/internal stage |
->>>>>>> eeb35872
 | 0.4.20  | 2022-03-14 | [\#10341](https://github.com/airbytehq/airbyte/pull/10341) | Add Azure blob staging support |
 | 0.4.19  | 2022-03-11 | [10699](https://github.com/airbytehq/airbyte/pull/10699) | Added unit tests                                                                   |
 | 0.4.17  | 2022-02-25 | [10421](https://github.com/airbytehq/airbyte/pull/10421) | Refactor JDBC parameters handling                                                                   |
