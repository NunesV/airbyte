---
description: >-
  BigQuery is a serverless, highly scalable, and cost-effective data warehouse
  offered by Google Cloud Provider.
---

# BigQuery

## Features

| Feature | Supported?\(Yes/No\) | Notes |
| :--- | :--- | :--- |
| Full Refresh Sync | Yes |  |
| Incremental - Append Sync | Yes |  |
| Incremental - Deduped History | Yes |  |
| Bulk loading | Yes |  |
| Namespaces | Yes |  |

There are two flavors of connectors for this destination:

1. Bigquery: This is producing the standard Airbyte outputs using a `_airbyte_raw_*` tables storing the JSON blob data first. Afterward, these are transformed and normalized into separate tables, potentially "exploding" nested streams into their own tables if [basic normalization](../../understanding-airbyte/basic-normalization.md) is configured. 
2. `Bigquery (Denormalized)`: Instead of splitting the final data into multiple tables, this destination leverages BigQuery capabilities with [Structured and Repeated fields](https://cloud.google.com/bigquery/docs/nested-repeated) to produce a single "big" table per stream. This does not write the `_airbyte_raw_*` tables in the destination and normalization from this connector is not supported at this time.

## Troubleshooting

Check out common troubleshooting issues for the BigQuery destination connector on our Discourse [here](https://discuss.airbyte.io/tags/c/connector/11/destination-bigquery).

## Output Schema for BigQuery

Each stream will be output into its own table in BigQuery. Each table will contain 3 columns:

* `_airbyte_ab_id`: a uuid assigned by Airbyte to each event that is processed. The column type in BigQuery is `String`.
* `_airbyte_emitted_at`: a timestamp representing when the event was pulled from the data source. The column type in BigQuery is `Timestamp`.
* `_airbyte_data`: a json blob representing with the event data. The column type in BigQuery is `String`.

The output tables from the BigQuery destination are partitioned and clustered by the Time-unit column `_airbyte_emitted_at` at a daily granularity. Partitions boundaries are based on UTC time.
This is useful to limit the number of partitions scanned when querying these partitioned tables, by using a predicate filter (a WHERE clause). Filters on the partitioning column will be used to prune the partitions and reduce the query cost. (The parameter "Require partition filter" is not enabled by Airbyte, but you may toggle this by updating the produced tables if you wish so)

## Getting Started \(Airbyte Open-Source / Airbyte Cloud\)

#### Requirements

To use the BigQuery destination, you'll need:

* A Google Cloud Project with BigQuery enabled
* A BigQuery Dataset into which Airbyte can sync your data
* A Google Cloud Service Account with the "BigQuery User" and "BigQuery Data Editor" roles in your GCP project
* A Service Account Key to authenticate into your Service Account

For GCS Staging upload mode:

* GCS role enabled for same user as used for biqquery
* HMAC key obtained for user. Currently, only the [HMAC key](https://cloud.google.com/storage/docs/authentication/hmackeys) is supported. More credential types will be added in the future.

See the setup guide for more information about how to create the required resources.

#### Google cloud project

If you have a Google Cloud Project with BigQuery enabled, skip to the "Create a Dataset" section.

First, follow along the Google Cloud instructions to [Create a Project](https://cloud.google.com/resource-manager/docs/creating-managing-projects#before_you_begin).

**Enable BigQuery**

BigQuery is typically enabled automatically in new projects. If this is not the case for your project, follow the "Before you begin" section in the [BigQuery QuickStart](https://cloud.google.com/bigquery/docs/quickstarts/quickstart-web-ui) docs.

#### BigQuery dataset for Airbyte syncs

Airbyte needs a location in BigQuery to write the data being synced from your data sources. If you already have a Dataset into which Airbyte should sync data, skip this section. Otherwise, follow the Google Cloud guide for [Creating a Dataset via the Console UI](https://cloud.google.com/bigquery/docs/quickstarts/quickstart-web-ui#create_a_dataset) to achieve this.

Note that queries written in BigQuery can only reference Datasets in the same physical location. So if you plan on combining the data Airbyte synced with data from other datasets in your queries, make sure you create the datasets in the same location on Google Cloud. See the [Introduction to Datasets](https://cloud.google.com/bigquery/docs/datasets-intro) section for more info on considerations around creating Datasets.

#### Service account

In order for Airbyte to sync data into BigQuery, it needs credentials for a [Service Account](https://cloud.google.com/iam/docs/service-accounts) with the "BigQuery User" and "BigQuery Data Editor" roles, which grants permissions to run BigQuery jobs, write to BigQuery Datasets, and read table metadata. We highly recommend that this Service Account is exclusive to Airbyte for ease of permissioning and auditing. However, you can use a pre-existing Service Account if you already have one with the correct permissions.

The easiest way to create a Service Account is to follow GCP's guide for [Creating a Service Account](https://cloud.google.com/iam/docs/creating-managing-service-accounts). Once you've created the Service Account, make sure to keep its ID handy as you will need to reference it when granting roles. Service Account IDs typically take the form `<account-name>@<project-name>.iam.gserviceaccount.com`

Then, add the service account as a Member in your Google Cloud Project with the "BigQuery User" role. To do this, follow the instructions for [Granting Access](https://cloud.google.com/iam/docs/granting-changing-revoking-access#granting-console) in the Google documentation. The email address of the member you are adding is the same as the Service Account ID you just created.

At this point you should have a service account with the "BigQuery User" project-level permission.

#### Service account key

Service Account Keys are used to authenticate as Google Service Accounts. For Airbyte to leverage the permissions you granted to the Service Account in the previous step, you'll need to provide its Service Account Keys. See the [Google documentation](https://cloud.google.com/iam/docs/service-accounts#service_account_keys) for more information about Keys.

Follow the [Creating and Managing Service Account Keys](https://cloud.google.com/iam/docs/creating-managing-service-account-keys) guide to create a key. Airbyte currently supports JSON Keys only, so make sure you create your key in that format. As soon as you created the key, make sure to download it, as that is the only time Google will allow you to see its contents. Once you've successfully configured BigQuery as a destination in Airbyte, delete this key from your computer.

You should now have all the requirements needed to configure BigQuery as a destination in the UI. You'll need the following information to configure the BigQuery destination:

* **Project ID**
* **Dataset Location**
* **Dataset ID**: the name of the schema where the tables will be created.
* **Service Account Key**: the contents of your Service Account Key JSON file

Additional options can also be customized:

* **Google BigQuery client chunk size**: Google BigQuery client's chunk\(buffer\) size \(MIN=1, MAX = 15\) for each table. The default 15MiB value is used if not set explicitly. It's recommended to decrease value for big data sets migration for less HEAP memory consumption and avoiding crashes. For more details refer to [https://googleapis.dev/python/bigquery/latest/generated/google.cloud.bigquery.client.Client.html](https://googleapis.dev/python/bigquery/latest/generated/google.cloud.bigquery.client.Client.html)
* **Transformation Priority**: configure the priority of queries run for transformations. Refer to [https://cloud.google.com/bigquery/docs/running-queries](https://cloud.google.com/bigquery/docs/running-queries). By default, Airbyte runs interactive query jobs on BigQuery, which means that the query is executed as soon as possible and count towards daily concurrent quotas and limits. If set to use batch query on your behalf, BigQuery starts the query as soon as idle resources are available in the BigQuery shared resource pool. This usually occurs within a few minutes. If BigQuery hasn't started the query within 24 hours, BigQuery changes the job priority to interactive. Batch queries don't count towards your concurrent rate limit, which can make it easier to start many queries at once.

Once you've configured BigQuery as a destination, delete the Service Account Key from your computer.

## Uploading Options

There are 2 available options to upload data to BigQuery `Standard` and `GCS Staging`.

### `GCS Staging` 

This is the recommended configuration for uploading data to BigQuery. It works by first uploading all the data to a [GCS](https://cloud.google.com/storage) bucket, then ingesting the data to BigQuery. To configure GCS Staging, you'll need the following parameters:
* **GCS Bucket Name**
* **GCS Bucket Path**
* **Block Size (MB) for GCS multipart upload**
* **GCS Bucket Keep files after migration**
  * See [this](https://cloud.google.com/storage/docs/creating-buckets) for instructions on how to create a GCS bucket. The bucket cannot have a retention policy. Set Protection Tools to none or Object versioning.
* **HMAC Key Access ID**
  * See [this](https://cloud.google.com/storage/docs/authentication/managing-hmackeys) on how to generate an access key. For more information on hmac keys please reference the [GCP docs](https://cloud.google.com/storage/docs/authentication/hmackeys)
  * We recommend creating an Airbyte-specific user or service account. This user or account will require the following permissions for the bucket:
    ```
    storage.multipartUploads.abort
    storage.multipartUploads.create
    storage.objects.create
    storage.objects.delete
    storage.objects.get
    storage.objects.list
    ```
    You can set those by going to the permissions tab in the GCS bucket and adding the appropriate the email address of the service account or user and adding the aforementioned permissions.
* **Secret Access Key**
  * Corresponding key to the above access ID.
* Make sure your GCS bucket is accessible from the machine running Airbyte. This depends on your networking setup. The easiest way to verify if Airbyte is able to connect to your GCS bucket is via the check connection tool in the UI.

### `Standard` uploads 
This uploads data directly from your source to BigQuery. While this is faster to setup initially, **we strongly recommend that you do not use this option for anything other than a quick demo**. It is more than 10x slower than the GCS uploading option and will fail for many datasets. Please be aware you may see some failures for big datasets and slow sources, e.g. if reading from source takes more than 10-12 hours. This is caused by the Google BigQuery SDK client limitations. For more details please check [https://github.com/airbytehq/airbyte/issues/3549](https://github.com/airbytehq/airbyte/issues/3549)

## Naming Conventions

From [BigQuery Datasets Naming](https://cloud.google.com/bigquery/docs/datasets#dataset-naming):

When you create a dataset in BigQuery, the dataset name must be unique for each project. The dataset name can contain the following:

* Up to 1,024 characters.
* Letters \(uppercase or lowercase\), numbers, and underscores.

  Note: In the Cloud Console, datasets that begin with an underscore are hidden from the navigation pane. You can query tables and views in these datasets even though these datasets aren't visible.

* Dataset names are case-sensitive: mydataset and MyDataset can coexist in the same project.
* Dataset names cannot contain spaces or special characters such as -, &, @, or %.

Therefore, Airbyte BigQuery destination will convert any invalid characters into '\_' characters when writing data.

## CHANGELOG

### bigquery

| Version | Date | Pull Request | Subject |
|:--------| :--- | :--- | :--- |
<<<<<<< HEAD
| 0.6.4   | 2022-01-17 | [\#8383](https://github.com/airbytehq/airbyte/issues/8383) | Support dataset-id prefixed by project-id |
=======
| 0.6.3   | 2022-01-12 | [\#9415](https://github.com/airbytehq/airbyte/pull/9415)   | BigQuery Destination : Fix GCS processing of Facebook data |
| 0.6.2   | 2022-01-10 | [\#9121](https://github.com/airbytehq/airbyte/pull/9121)   | Fixed check method for GCS mode to verify if all roles assigned to user |
>>>>>>> 2bad2cf3
| 0.6.1   | 2021-12-22 | [\#9039](https://github.com/airbytehq/airbyte/pull/9039)   | Added part_size configuration to UI for GCS staging |
| 0.6.0   | 2021-12-17 | [\#8788](https://github.com/airbytehq/airbyte/issues/8788) | BigQuery/BiqQuery denorm Destinations : Add possibility to use different types of GCS files |
| 0.5.1   | 2021-12-16 | [\#8816](https://github.com/airbytehq/airbyte/issues/8816) | Update dataset locations |
| 0.5.0   | 2021-10-26 | [\#7240](https://github.com/airbytehq/airbyte/issues/7240) | Output partitioned/clustered tables |
| 0.4.1   | 2021-10-04 | [\#6733](https://github.com/airbytehq/airbyte/issues/6733) | Support dataset starting with numbers |
| 0.4.0   | 2021-08-26 | [\#5296](https://github.com/airbytehq/airbyte/issues/5296) | Added GCS Staging uploading option |
| 0.3.12  | 2021-08-03 | [\#3549](https://github.com/airbytehq/airbyte/issues/3549) | Add optional arg to make a possibility to change the BigQuery client's chunk\buffer size |
| 0.3.11  | 2021-07-30 | [\#5125](https://github.com/airbytehq/airbyte/pull/5125) | Enable `additionalPropertities` in spec.json |
| 0.3.10  | 2021-07-28 | [\#3549](https://github.com/airbytehq/airbyte/issues/3549) | Add extended logs and made JobId filled with region and projectId |
| 0.3.9   | 2021-07-28 | [\#5026](https://github.com/airbytehq/airbyte/pull/5026) | Add sanitized json fields in raw tables to handle quotes in column names |
| 0.3.6   | 2021-06-18 | [\#3947](https://github.com/airbytehq/airbyte/issues/3947) | Service account credentials are now optional. |
| 0.3.4   | 2021-06-07 | [\#3277](https://github.com/airbytehq/airbyte/issues/3277) | Add dataset location option |

### bigquery-denormalized

<<<<<<< HEAD
| Version | Date | Pull Request | Subject |
|:--------| :--- | :--- | :--- |
| 0.2.4   | 2022-01-17 | [\#8383](https://github.com/airbytehq/airbyte/issues/8383) | BigQuery/BiqQuery denorm Destinations : Support dataset-id prefixed by project-id |
| 0.2.2 | 2021-12-22 | [\#9039](https://github.com/airbytehq/airbyte/pull/9039)   | Added part_size configuration to UI for GCS staging |
| 0.2.1 | 2021-12-21 | [\#8574](https://github.com/airbytehq/airbyte/pull/8574) | Added namespace to Avro and Parquet record types |
| 0.2.0   | 2021-12-17 | [\#8788](https://github.com/airbytehq/airbyte/pull/8788) |  BigQuery/BiqQuery denorm Destinations : Add possibility to use different types of GCS files |
=======
| Version | Date       | Pull Request                                               | Subject |
|:--------|:-----------|:-----------------------------------------------------------| :--- |
| 0.2.3   | 2022-01-12 | [\#9415](https://github.com/airbytehq/airbyte/pull/9415)   | BigQuery Destination : Fix GCS processing of Facebook data |
| 0.2.2   | 2021-12-22 | [\#9039](https://github.com/airbytehq/airbyte/pull/9039)   | Added part_size configuration to UI for GCS staging |
| 0.2.1   | 2021-12-21 | [\#8574](https://github.com/airbytehq/airbyte/pull/8574)   | Added namespace to Avro and Parquet record types |
| 0.2.0   | 2021-12-17 | [\#8788](https://github.com/airbytehq/airbyte/pull/8788)   |  BigQuery/BiqQuery denorm Destinations : Add possibility to use different types of GCS files |
>>>>>>> 2bad2cf3
| 0.1.11  | 2021-12-16 | [\#8816](https://github.com/airbytehq/airbyte/issues/8816) | Update dataset locations |
| 0.1.10  | 2021-11-09 | [\#7804](https://github.com/airbytehq/airbyte/pull/7804)   |  handle null values in fields described by a $ref definition |
| 0.1.9   | 2021-11-08 | [\#7736](https://github.com/airbytehq/airbyte/issues/7736) | Fixed the handling of ObjectNodes with $ref definition key |
| 0.1.8   | 2021-10-27 | [\#7413](https://github.com/airbytehq/airbyte/issues/7413) | Fixed DATETIME conversion for BigQuery |
| 0.1.7   | 2021-10-26 | [\#7240](https://github.com/airbytehq/airbyte/issues/7240) | Output partitioned/clustered tables |
| 0.1.6   | 2021-09-16 | [\#6145](https://github.com/airbytehq/airbyte/pull/6145)   | BigQuery Denormalized support for date, datetime & timestamp types through the json "format" key |
| 0.1.5   | 2021-09-07 | [\#5881](https://github.com/airbytehq/airbyte/pull/5881)   | BigQuery Denormalized NPE fix |
| 0.1.4   | 2021-09-04 | [\#5813](https://github.com/airbytehq/airbyte/pull/5813)   | fix Stackoverflow error when receive a schema from source where "Array" type doesn't contain a required "items" element |
| 0.1.3   | 2021-08-07 | [\#5261](https://github.com/airbytehq/airbyte/pull/5261)   | 🐛 Destination BigQuery\(Denormalized\): Fix processing arrays of records |
| 0.1.2   | 2021-07-30 | [\#5125](https://github.com/airbytehq/airbyte/pull/5125)   | Enable `additionalPropertities` in spec.json |
| 0.1.1   | 2021-06-21 | [\#3555](https://github.com/airbytehq/airbyte/pull/3555)   | Partial Success in BufferedStreamConsumer |
| 0.1.0   | 2021-06-21 | [\#4176](https://github.com/airbytehq/airbyte/pull/4176)   | Destination using Typed Struct and Repeated fields |
<|MERGE_RESOLUTION|>--- conflicted
+++ resolved
@@ -153,12 +153,9 @@
 
 | Version | Date | Pull Request | Subject |
 |:--------| :--- | :--- | :--- |
-<<<<<<< HEAD
 | 0.6.4   | 2022-01-17 | [\#8383](https://github.com/airbytehq/airbyte/issues/8383) | Support dataset-id prefixed by project-id |
-=======
 | 0.6.3   | 2022-01-12 | [\#9415](https://github.com/airbytehq/airbyte/pull/9415)   | BigQuery Destination : Fix GCS processing of Facebook data |
 | 0.6.2   | 2022-01-10 | [\#9121](https://github.com/airbytehq/airbyte/pull/9121)   | Fixed check method for GCS mode to verify if all roles assigned to user |
->>>>>>> 2bad2cf3
 | 0.6.1   | 2021-12-22 | [\#9039](https://github.com/airbytehq/airbyte/pull/9039)   | Added part_size configuration to UI for GCS staging |
 | 0.6.0   | 2021-12-17 | [\#8788](https://github.com/airbytehq/airbyte/issues/8788) | BigQuery/BiqQuery denorm Destinations : Add possibility to use different types of GCS files |
 | 0.5.1   | 2021-12-16 | [\#8816](https://github.com/airbytehq/airbyte/issues/8816) | Update dataset locations |
@@ -174,21 +171,13 @@
 
 ### bigquery-denormalized
 
-<<<<<<< HEAD
-| Version | Date | Pull Request | Subject |
-|:--------| :--- | :--- | :--- |
-| 0.2.4   | 2022-01-17 | [\#8383](https://github.com/airbytehq/airbyte/issues/8383) | BigQuery/BiqQuery denorm Destinations : Support dataset-id prefixed by project-id |
-| 0.2.2 | 2021-12-22 | [\#9039](https://github.com/airbytehq/airbyte/pull/9039)   | Added part_size configuration to UI for GCS staging |
-| 0.2.1 | 2021-12-21 | [\#8574](https://github.com/airbytehq/airbyte/pull/8574) | Added namespace to Avro and Parquet record types |
-| 0.2.0   | 2021-12-17 | [\#8788](https://github.com/airbytehq/airbyte/pull/8788) |  BigQuery/BiqQuery denorm Destinations : Add possibility to use different types of GCS files |
-=======
 | Version | Date       | Pull Request                                               | Subject |
 |:--------|:-----------|:-----------------------------------------------------------| :--- |
+| 0.2.4   | 2022-01-17 | [\#8383](https://github.com/airbytehq/airbyte/issues/8383) | BigQuery/BiqQuery denorm Destinations : Support dataset-id prefixed by project-id |
 | 0.2.3   | 2022-01-12 | [\#9415](https://github.com/airbytehq/airbyte/pull/9415)   | BigQuery Destination : Fix GCS processing of Facebook data |
 | 0.2.2   | 2021-12-22 | [\#9039](https://github.com/airbytehq/airbyte/pull/9039)   | Added part_size configuration to UI for GCS staging |
 | 0.2.1   | 2021-12-21 | [\#8574](https://github.com/airbytehq/airbyte/pull/8574)   | Added namespace to Avro and Parquet record types |
 | 0.2.0   | 2021-12-17 | [\#8788](https://github.com/airbytehq/airbyte/pull/8788)   |  BigQuery/BiqQuery denorm Destinations : Add possibility to use different types of GCS files |
->>>>>>> 2bad2cf3
 | 0.1.11  | 2021-12-16 | [\#8816](https://github.com/airbytehq/airbyte/issues/8816) | Update dataset locations |
 | 0.1.10  | 2021-11-09 | [\#7804](https://github.com/airbytehq/airbyte/pull/7804)   |  handle null values in fields described by a $ref definition |
 | 0.1.9   | 2021-11-08 | [\#7736](https://github.com/airbytehq/airbyte/issues/7736) | Fixed the handling of ObjectNodes with $ref definition key |
