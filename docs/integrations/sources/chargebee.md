--- conflicted
+++ resolved
@@ -85,10 +85,7 @@
 
 | Version | Date | Pull Request | Subject |
 | :--- | :--- | :--- | :--- |
-<<<<<<< HEAD
-=======
 | 0.1.11 | 2022-03-03 | [10827](https://github.com/airbytehq/airbyte/pull/10827) | Fix Credit Note stream |
->>>>>>> 55b92a55
 | 0.1.10 | 2022-03-02 | [10795](https://github.com/airbytehq/airbyte/pull/10795) | Add support for Credit Note stream |
 | 0.1.9 | 2022-0224  | [10312](https://github.com/airbytehq/airbyte/pull/10312) | Add support for Transaction Stream |
 | 0.1.8 | 2022-02-22 | [10366](https://github.com/airbytehq/airbyte/pull/10366) | Fix broken `coupon` stream + add unit tests |
