# Facebook Marketing

## Features

| Feature | Supported?\(Yes/No\) | Notes |
| :--- | :--- | :--- |
| Full Refresh Sync | Yes |  |
| Incremental Sync | Yes | except AdCreatives and AdAccount |

##### Incremental Deletes Sync
The Facebook Marketing API doesn’t have a concept of deleting records in the same way that a database does. 
While a user could archive or delete an ad campaign, there is still a record of that campaign having existed in the Facebook Marketing API. 
If configured by the user, the Facebook connector replicates records for campaigns or ads even if they were archived or deleted from the Facebook platform.

## Supported Tables

This Source is capable of syncing the following tables and their data:

* [AdSets](https://developers.facebook.com/docs/marketing-api/reference/ad-campaign#fields)
* [Ads](https://developers.facebook.com/docs/marketing-api/reference/adgroup#fields)
* [AdCreatives](https://developers.facebook.com/docs/marketing-api/reference/ad-creative#fields)
* [Campaigns](https://developers.facebook.com/docs/marketing-api/reference/ad-campaign-group#fields)
* [AdInsights](https://developers.facebook.com/docs/marketing-api/reference/adgroup/insights/)
* [AdAccount](https://developers.facebook.com/docs/marketing-api/reference/ad-account) 
* [Images](https://developers.facebook.com/docs/marketing-api/reference/ad-image)

You can segment the AdInsights table into parts based on the following information. Each part will be synced as a separate table if normalization is enabled:

* Country
* DMA \(Designated Market Area\)
* Gender & Age
* Platform & Device
* Region

For more information, see the [Facebook Insights API documentation. ](https://developers.facebook.com/docs/marketing-api/reference/adgroup/insights/)\

## Getting Started \(Airbyte Cloud\)

1. Click `Authenticate your Facebook Marketing account`.
2. Enter your Account ID. Learn how to find it are [here](https://www.facebook.com/business/help/1492627900875762).
3. Enter a start date and your Insights settings.
4. You're done.

## Getting Started \(Airbyte Open-Source\)

#### Requirements

* A Facebook Ad Account ID
* A Facebook App which has the Marketing API enabled
* A Facebook Marketing API Access Token
* Request a rate limit increase from Facebook

Follow the [Facebook documentation for obtaining your Ad Account ID](https://www.facebook.com/business/help/1492627900875762) and keep that on hand. We'll need this ID to configure Facebook as a source in Airbyte.

#### If you don't have a Facebook App

Visit the [Facebook Developers App hub](https://developers.facebook.com/apps/) and create an App and choose "Manage Business Integrations" as the purpose of the app. Fill out the remaining fields to create your app, then follow along the "Enable the Marketing API for your app" section.

From the App's Dashboard screen \(seen in the screenshot below\) enable the Marketing API for your app if it is not already setup.

![](../../.gitbook/assets/facebook_marketing_api.png)

#### API Access Token

In the App Dashboard screen, click Marketing API --&gt; Tools on the left sidebar. Then highlight all the available token permissions \(`ads_management`, `ads_read`, `read_insights`\) and click "Get token". A long string of characters should appear in front of you; **this is the access token.** Copy this string for use in the Airbyte UI later.

![](../../.gitbook/assets/facebook_access_token.png)

### Request rate limit increase

Facebook [heavily throttles](https://developers.facebook.com/docs/marketing-api/overview/authorization#limits) API tokens generated from Facebook Apps with the "Standard Access" tier \(the default tier for new apps\), making it infeasible to use the token for syncs with Airbyte. You'll need to request an upgrade to Advanced Access for your app on the following permissions:

* Ads Management Standard Access
* ads\_read
* ads\_management

See the Facebook [documentation on Authorization](https://developers.facebook.com/docs/marketing-api/overview/authorization/#access-levels) for information about how to request Advanced Access to the relevant permissions.

With the Ad Account ID and API access token, you should be ready to start pulling data from the Facebook Marketing API. Head to the Airbyte UI to setup your source connector!

## Rate Limiting & Performance Considerations \(Airbyte Open Source\)

Facebook heavily throttles API tokens generated from Facebook Apps by default, making it infeasible to use such a token for syncs with Airbyte. To be able to use this connector without your syncs taking days due to rate limiting follow the instructions in the Setup Guide below to access better rate limits.

See Facebook's [documentation on rate limiting](https://developers.facebook.com/docs/marketing-api/overview/authorization/#access-levels) for more information on requesting a quota upgrade.

## Custom Insights
In order to retrieve specific fields from Facebook Ads Insights combined with other breakdowns, there is a mechanism to allow you to choose which fields and breakdowns to sync.
It is highly recommended to follow the [documenation](https://developers.facebook.com/docs/marketing-api/insights/breakdowns), as there are limitations related to breakdowns. Some fields can not be requested and many others just work combined with specific fields, for example, the breakdown **app_id** is only supported with the **total_postbacks** field.
By now, the only check done when setting up a source is to check if the fields, breakdowns and action breakdowns are within the ones provided by Facebook. This is, if you enter a good input, it's gonna be validated, but after, if the calls to Facebook API with those pareameters fails you will receive an error from the API.
As a summary, custom insights allows to replicate only some fields, resulting in sync speed increase.

#### Data type mapping

| Integration Type | Airbyte Type | Notes |
| :--- | :--- | :--- |
| `string` | `string` |  |
| `number` | `number` |  |
| `array` | `array` |  |
| `object` | `object` |  |

## Changelog

| Version | Date | Pull Request | Subject |
| :--- | :--- | :--- | :--- |
<<<<<<< HEAD
| 0.2.31  | 2021-12-08 | [8494](https://github.com/airbytehq/airbyte/pull/8494) | Update fields in source-connectors specifications |
| 0.2.30  | 2021-12-20 | [8962](https://github.com/airbytehq/airbyte/pull/8962) | Added `asset_feed_spec` field to `ad creatives` stream |
| 0.2.29  | 2021-12-17 | [8649](https://github.com/airbytehq/airbyte/pull/8649) | Retrive ad_creatives image as data encoded |
=======
| 0.2.33  | 2021-12-28 | [10180](https://github.com/airbytehq/airbyte/pull/10180) | Add AdAccount and Images streams |
| 0.2.32  | 2022-01-07 | [10138](https://github.com/airbytehq/airbyte/pull/10138) | Add `primary_key` for all insights streams. |
| 0.2.31  | 2021-12-29 | [9138](https://github.com/airbytehq/airbyte/pull/9138) | Fix videos stream format field incorrect type |
| 0.2.30  | 2021-12-20 | [8962](https://github.com/airbytehq/airbyte/pull/8962) | Add `asset_feed_spec` field to `ad creatives` stream |
| 0.2.29  | 2021-12-17 | [8649](https://github.com/airbytehq/airbyte/pull/8649) | Retrieve ad_creatives image as data encoded |
>>>>>>> 25760e48
| 0.2.28  | 2021-12-13 | [8742](https://github.com/airbytehq/airbyte/pull/8742) | Fix for schema generation related to "breakdown" fields |
| 0.2.27  | 2021-11-29 | [8257](https://github.com/airbytehq/airbyte/pull/8257) | Add fields to Campaign stream |
| 0.2.26  | 2021-11-19 | [7855](https://github.com/airbytehq/airbyte/pull/7855) | Add Video stream |
| 0.2.25  | 2021-11-12 | [7904](https://github.com/airbytehq/airbyte/pull/7904) | Implement retry logic for async jobs |
| 0.2.24  | 2021-11-09 | [7744](https://github.com/airbytehq/airbyte/pull/7744) | Fix fail when async job takes too long |
| 0.2.23  | 2021-11-08 | [7734](https://github.com/airbytehq/airbyte/pull/7734) | Resolve $ref field for discover schema |
| 0.2.22  | 2021-11-05 | [7605](https://github.com/airbytehq/airbyte/pull/7605) | Add job retry logics to AdsInsights stream |
| 0.2.21  | 2021-10-05 | [4864](https://github.com/airbytehq/airbyte/pull/4864) | Update insights streams with custom entries for fields, breakdowns and action_breakdowns |
| 0.2.20 | 2021-10-04 | [6719](https://github.com/airbytehq/airbyte/pull/6719) | Update version of facebook\_bussiness package to 12.0 |
| 0.2.19 | 2021-09-30 | [6438](https://github.com/airbytehq/airbyte/pull/6438) | Annotate Oauth2 flow initialization parameters in connector specification |
| 0.2.18 | 2021-09-28 | [6499](https://github.com/airbytehq/airbyte/pull/6499) | Fix field values converting fail |
| 0.2.17 | 2021-09-14 | [4978](https://github.com/airbytehq/airbyte/pull/4978) | Convert values' types according to schema types |
| 0.2.16 | 2021-09-14 | [6060](https://github.com/airbytehq/airbyte/pull/6060) | Fix schema for `ads_insights` stream |
| 0.2.15 | 2021-09-14 | [5958](https://github.com/airbytehq/airbyte/pull/5958) | Fix url parsing and add report that exposes conversions |
| 0.2.14 | 2021-07-19 | [4820](https://github.com/airbytehq/airbyte/pull/4820) | Improve the rate limit management |
| 0.2.12 | 2021-06-20 | [3743](https://github.com/airbytehq/airbyte/pull/3743) | Refactor connector to use CDK: - Improve error handling. - Improve async job performance \(insights\). - Add new configuration parameter `insights_days_per_job`. - Rename stream `adsets` to `ad_sets`. - Refactor schema logic for insights, allowing to configure any possible insight stream. |
| 0.2.10 | 2021-06-16 | [3973](https://github.com/airbytehq/airbyte/pull/3973) | Update version of facebook\_bussiness to 11.0 |
| 0.2.9 | 2021-06-10 | [3996](https://github.com/airbytehq/airbyte/pull/3996) | Add `AIRBYTE_ENTRYPOINT` for Kubernetes support |
| 0.2.8 | 2021-06-09 | [3973](https://github.com/airbytehq/airbyte/pull/3973) | Add 80000 as a rate-limiting error code |
| 0.2.7 | 2021-06-03 | [3646](https://github.com/airbytehq/airbyte/pull/3646) | Add missing fields to AdInsights streams |
| 0.2.6 | 2021-05-25 | [3525](https://github.com/airbytehq/airbyte/pull/3525) | Fix handling call rate limit |
| 0.2.5 | 2021-05-20 | [3396](https://github.com/airbytehq/airbyte/pull/3396) | Allow configuring insights lookback window |
| 0.2.4 | 2021-05-13 | [3395](https://github.com/airbytehq/airbyte/pull/3395) | Fix an issue that caused losing Insights data from the past 28 days while incremental sync |
| 0.2.3 | 2021-04-28 | [3116](https://github.com/airbytehq/airbyte/pull/3116) | Wait longer \(5 min\) for async jobs to start |
| 0.2.2 | 2021-04-03 | [2726](https://github.com/airbytehq/airbyte/pull/2726) | Fix base connector versioning |
| 0.2.1 | 2021-03-12 | [2391](https://github.com/airbytehq/airbyte/pull/2391) | Support FB Marketing API v10 |
| 0.2.0 | 2021-03-09 | [2238](https://github.com/airbytehq/airbyte/pull/2238) | Protocol allows future/unknown properties |
| 0.1.4 | 2021-02-24 | [1902](https://github.com/airbytehq/airbyte/pull/1902) | Add `include_deleted` option in params |
| 0.1.3 | 2021-02-15 | [1990](https://github.com/airbytehq/airbyte/pull/1990) | Support Insights stream via async queries |
| 0.1.2 | 2021-01-22 | [1699](https://github.com/airbytehq/airbyte/pull/1699) | Add incremental support |
| 0.1.1 | 2021-01-15 | [1552](https://github.com/airbytehq/airbyte/pull/1552) | Release Native Facebook Marketing Connector |<|MERGE_RESOLUTION|>--- conflicted
+++ resolved
@@ -103,17 +103,12 @@
 
 | Version | Date | Pull Request | Subject |
 | :--- | :--- | :--- | :--- |
-<<<<<<< HEAD
-| 0.2.31  | 2021-12-08 | [8494](https://github.com/airbytehq/airbyte/pull/8494) | Update fields in source-connectors specifications |
-| 0.2.30  | 2021-12-20 | [8962](https://github.com/airbytehq/airbyte/pull/8962) | Added `asset_feed_spec` field to `ad creatives` stream |
-| 0.2.29  | 2021-12-17 | [8649](https://github.com/airbytehq/airbyte/pull/8649) | Retrive ad_creatives image as data encoded |
-=======
+| 0.2.34  | 2021-12-08 | [8494](https://github.com/airbytehq/airbyte/pull/8494) | Update fields in source-connectors specifications |
 | 0.2.33  | 2021-12-28 | [10180](https://github.com/airbytehq/airbyte/pull/10180) | Add AdAccount and Images streams |
 | 0.2.32  | 2022-01-07 | [10138](https://github.com/airbytehq/airbyte/pull/10138) | Add `primary_key` for all insights streams. |
 | 0.2.31  | 2021-12-29 | [9138](https://github.com/airbytehq/airbyte/pull/9138) | Fix videos stream format field incorrect type |
 | 0.2.30  | 2021-12-20 | [8962](https://github.com/airbytehq/airbyte/pull/8962) | Add `asset_feed_spec` field to `ad creatives` stream |
 | 0.2.29  | 2021-12-17 | [8649](https://github.com/airbytehq/airbyte/pull/8649) | Retrieve ad_creatives image as data encoded |
->>>>>>> 25760e48
 | 0.2.28  | 2021-12-13 | [8742](https://github.com/airbytehq/airbyte/pull/8742) | Fix for schema generation related to "breakdown" fields |
 | 0.2.27  | 2021-11-29 | [8257](https://github.com/airbytehq/airbyte/pull/8257) | Add fields to Campaign stream |
 | 0.2.26  | 2021-11-19 | [7855](https://github.com/airbytehq/airbyte/pull/7855) | Add Video stream |
